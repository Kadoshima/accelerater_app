--- conflicted
+++ resolved
@@ -1266,13 +1266,7 @@
                 ),
                 const SizedBox(width: 4),
                 Text(
-<<<<<<< HEAD
-                  _usePhoneSensor
-                      ? 'スマホ内蔵センサーを使用中'
-                      : (isConnected ? 'M5StickIMUに接続中' : 'デバイスに接続していません'),
-=======
                   isConnected ? 'IMU' : 'IMU未接続',
->>>>>>> 3f261015
                   style: TextStyle(
                     color: isConnected
                         ? Colors.green.shade800
