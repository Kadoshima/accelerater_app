import 'package:flutter/material.dart';
import 'package:flutter_blue_plus/flutter_blue_plus.dart'; // flutter_blue_plusライブラリ
import 'dart:async'; // Streamの取り扱いに必要
import 'dart:io';
import 'dart:convert'; // jsonDecodeで使用するため、これは残す
// Uint8List用に追加
import 'package:path_provider/path_provider.dart';
import 'package:csv/csv.dart';
import 'package:fl_chart/fl_chart.dart';
import 'package:intl/intl.dart';
import 'dart:math' as math; // Mathクラスを使うためにインポート（as mathで修飾）
// Azure Blob Storage
import 'package:flutter_dotenv/flutter_dotenv.dart'; // 環境変数管理用
import 'package:http/http.dart' as http;
import 'package:geolocator/geolocator.dart'; // 位置情報を取得するためのパッケージ
import 'package:shared_preferences/shared_preferences.dart';
import 'package:sensors_plus/sensors_plus.dart';

// 独自モジュール
import 'models/sensor_data.dart';
import 'utils/gait_analysis_service.dart'; // 新しいサービスをインポート
import 'services/metronome.dart'; // メトロノームサービス
import 'services/native_metronome.dart'; // ネイティブメトロノームサービス
import 'services/background_service.dart'; // バックグラウンドサービス
import 'screens/experiment_screen.dart'; // 新しい実験画面
import 'utils/responsive_helper.dart'; // レスポンシブヘルパー
import 'utils/spm_analysis.dart';
import 'widgets/device_connection_screen.dart'; // デバイス接続画面

// 実験フェーズを定義する列挙型（クラスの外に定義）
enum ExperimentPhase {
  freeWalking, // 自由歩行フェーズ
  pitchAdjustment, // ピッチ調整フェーズ
  pitchIncreasing // ピッチ増加フェーズ
}

void main() async {
  // 環境変数の読み込み
  await dotenv.load(fileName: ".env");

  // 環境変数の読み込み確認
  print('--- main関数での環境変数読み込み確認 ---');
  print('AZURE_STORAGE_ACCOUNT: ${dotenv.env['AZURE_STORAGE_ACCOUNT']}');
  if (dotenv.env['AZURE_SAS_TOKEN'] != null) {
    print(
        'AZURE_SAS_TOKEN: ${dotenv.env['AZURE_SAS_TOKEN']!.substring(0, 20)}...');
  } else {
    print('AZURE_SAS_TOKEN: null');
  }
  print('AZURE_CONTAINER_NAME: ${dotenv.env['AZURE_CONTAINER_NAME']}');
  print('--------------------------------------');

  // アプリ起動時にFlutterBluePlusを初期化
  if (Platform.isAndroid) {
    // Android固有の初期化
    FlutterBluePlus.setLogLevel(LogLevel.verbose, color: true);
  } else if (Platform.isIOS) {
    // iOS固有の初期化（ログレベルを下げる）
    FlutterBluePlus.setLogLevel(LogLevel.info, color: false);
  }

  // バックグラウンドサービスの初期化
  await BackgroundService.initialize();

  runApp(const MyApp());
}

/// メインのウィジェット
class MyApp extends StatelessWidget {
  const MyApp({Key? key}) : super(key: key);

  @override
  Widget build(BuildContext context) {
    return MaterialApp(
      title: 'HealthCore M5 Demo',
      theme: ThemeData(
        primarySwatch: Colors.blue,
        scaffoldBackgroundColor: Colors.white,
        appBarTheme: const AppBarTheme(
          backgroundColor: Colors.blue,
          foregroundColor: Colors.white,
        ),
      ),
      home: const BLEHomePage(),
    );
  }
}

// M5Stackから受信するデータモデル
// Definitions moved to lib/models/sensor_data.dart

// 実験記録用のデータモデル
class ExperimentRecord {
  final DateTime timestamp;
  final double targetBPM;
  final double? detectedBPM;
  final double? reliability; // 信頼性スコア

  // 加速度センサーデータ
  final double? accX;
  final double? accY;
  final double? accZ;
  final double? magnitude;

  ExperimentRecord({
    required this.timestamp,
    required this.targetBPM,
    this.detectedBPM,
    this.reliability,
    this.accX,
    this.accY,
    this.accZ,
    this.magnitude,
  });

  // CSVレコードに変換するメソッド
  List<dynamic> toCSV() {
    return [
      DateFormat('yyyy-MM-dd HH:mm:ss.SSS').format(timestamp),
      targetBPM,
      detectedBPM ?? 'N/A',
      reliability != null
          ? (reliability! * 100).toStringAsFixed(1) + '%'
          : 'N/A',
      accX?.toStringAsFixed(6) ?? 'N/A',
      accY?.toStringAsFixed(6) ?? 'N/A',
      accZ?.toStringAsFixed(6) ?? 'N/A',
      magnitude?.toStringAsFixed(6) ?? 'N/A',
    ];
  }
}

// 音楽のテンポ設定用クラス
class MusicTempo {
  final String name;
  final double bpm;

  MusicTempo({required this.name, required this.bpm});

  @override
  bool operator ==(Object other) {
    if (identical(this, other)) return true;
    return other is MusicTempo && other.name == name && other.bpm == bpm;
  }

  @override
  int get hashCode => name.hashCode ^ bpm.hashCode;
}

/// ホーム画面
class BLEHomePage extends StatefulWidget {
  const BLEHomePage({Key? key}) : super(key: key);

  @override
  State<BLEHomePage> createState() => _BLEHomePageState();
}

class _BLEHomePageState extends State<BLEHomePage> {
  // スキャン/接続周り
  bool isScanning = false;
  bool isConnecting = false;
  bool isConnected = false;

  // 受信したデータ
  M5SensorData? latestData;
  List<M5SensorData> dataHistory = [];
  static const int maxHistorySize = 100; // 最大履歴サイズ

  // 実験記録
  List<ExperimentRecord> experimentRecords = [];
  bool isRecording = false;
  String experimentFileName = '';
  String subjectId = ''; // 被験者番号

  // グラフデータ
  List<FlSpot> bpmSpots = []; // SPMデータ格納用 (名前はそのまま)
  double minY = 40; // SPM範囲に合わせて調整
  double maxY = 160; // SPM範囲に合わせて調整

  // メトロノーム関連
  late Metronome _metronome;
  late NativeMetronome _nativeMetronome; // ネイティブメトロノームの追加
  bool _useNativeMetronome = true; // ネイティブメトロノームを使用するフラグ
  bool useVibration = true; // バイブレーション機能の有効/無効フラグ

  // メトロノームのゲッター（ネイティブかDartかを抽象化）
  bool get isPlaying =>
      _useNativeMetronome ? _nativeMetronome.isPlaying : _metronome.isPlaying;
  double get currentMusicBPM =>
      _useNativeMetronome ? _nativeMetronome.currentBpm : _metronome.currentBpm;

  MusicTempo? selectedTempo;
  // メトロノーム操作用テンポリスト (80から10ずつ増加)
  final List<MusicTempo> metronomeTempoPresets = [
    MusicTempo(name: '80 BPM', bpm: 80.0),
    MusicTempo(name: '90 BPM', bpm: 90.0),
    MusicTempo(name: '100 BPM', bpm: 100.0),
    MusicTempo(name: '110 BPM', bpm: 110.0),
    MusicTempo(name: '120 BPM', bpm: 120.0),
    MusicTempo(name: '130 BPM', bpm: 130.0),
    MusicTempo(name: '140 BPM', bpm: 140.0),
    MusicTempo(name: '150 BPM', bpm: 150.0),
  ];
  // 実験モード用テンポリスト (10ずつ増加)
  final List<MusicTempo> experimentTempoPresets = [
    MusicTempo(name: '60 BPM', bpm: 60.0),
    MusicTempo(name: '70 BPM', bpm: 70.0),
    MusicTempo(name: '80 BPM', bpm: 80.0),
    MusicTempo(name: '90 BPM', bpm: 90.0),
    MusicTempo(name: '100 BPM', bpm: 100.0),
    MusicTempo(name: '110 BPM', bpm: 110.0),
    MusicTempo(name: '120 BPM', bpm: 120.0),
    MusicTempo(name: '130 BPM', bpm: 130.0),
    MusicTempo(name: '140 BPM', bpm: 140.0),
    MusicTempo(name: '150 BPM', bpm: 150.0),
  ];

  // 実験モード関連
  bool isExperimentMode = false; // 旧：実験モード→新：無音データ収集モード
  bool isRealExperimentMode = false; // 本実験モード
  int experimentDurationSeconds = 300; // デフォルト5分
  DateTime? experimentStartTime;
  Timer? experimentTimer;
  int remainingSeconds = 0;

  // 本実験モード関連
  ExperimentPhase currentPhase = ExperimentPhase.freeWalking;
  int phaseStableSeconds = 0; // 現在のフェーズで安定している秒数
  double baseWalkingPitch = 0.0; // 自由歩行時のピッチ（BPM）
  double targetPitch = 0.0; // 現在の目標ピッチ（BPM）
  DateTime? phaseStartTime; // フェーズ開始時刻
  List<double> recentPitches = []; // 最近の歩行ピッチを記録
  Timer? pitchAdjustmentTimer; // ピッチ調整用タイマー
  bool isPitchStable = false; // ピッチが安定しているか
  int stableCountdown = 0; // 安定までのカウントダウン秒数
  int pitchIncreaseCount = 0; // ピッチを何回増加させたか
  DateTime? lastPitchChangeTime; // 最後にピッチを変更した時刻

  // 設定パラメータ
  int freeWalkingDurationSeconds = 300; // 自由歩行フェーズの期間 (5分)
  int stableThresholdSeconds = 60; // 安定とみなす秒数 (1分)
  double pitchDifferenceThreshold = 10.0; // ピッチ差の閾値
  double pitchIncrementStep = 5.0; // ピッチ増加ステップ

  // 歩行解析サービス
  GaitAnalysisService? gaitAnalysisService;

  // UI表示用変数
  double _displaySpm = 0.0; // 表示するSPM
  int _displayStepCount = 0; // 表示するステップ数

  // デバイス名
  final targetDeviceName = "M5StickIMU";

  // サービスUUIDとキャラクタリスティックUUID
  final serviceUuid = Guid("4fafc201-1fb5-459e-8fcc-c5c9c331914b");
  final charUuid = Guid("beb5483e-36e1-4688-b7f5-ea07361b26a8");

  // 接続先デバイス
  BluetoothDevice? targetDevice;
  
  // 心拍センサー関連
  BluetoothDevice? heartRateDevice;
  final Guid heartRateServiceUuid = Guid("0000180d-0000-1000-8000-00805f9b34fb");
  final Guid heartRateMeasurementCharUuid = Guid("00002a37-0000-1000-8000-00805f9b34fb");
  int currentHeartRate = 0;
  bool isHeartRateConnected = false;
  DateTime? _lastHeartRateUpdate;
  Timer? _heartRateDisplayTimer;
  final List<int> _recentHeartRates = []; // 最近の心拍数を保持（平滑化用）
  DateTime? _lastHeartRateReceived; // 最後に心拍データを受信した時刻

  // サブスクリプション管理用
  final List<StreamSubscription> _streamSubscriptions = [];

  // 重複したスキャン/接続リクエストを防ぐフラグ
  bool _isInitialized = false;
  bool _isDisposing = false;
  bool _componentsInitialized = false; // コンポーネント初期化済みフラグ

  // スキャンで見つかったデバイスリスト
  final List<ScanResult> _scanResults = [];

  // スマホ加速度センサー利用フラグとサブスクリプション
  final bool _usePhoneSensor = false;
  StreamSubscription<AccelerometerEvent>? _phoneSensorSubscription;

  // RAWデータグラフ用
  List<FlSpot> accXSpots = [];
  List<FlSpot> accYSpots = [];
  List<FlSpot> accZSpots = [];
  List<FlSpot> magnitudeSpots = [];
  bool showRawDataGraph = true;

  // 新しい右足センサー向け歩行検出器
  // late final RightFootCadenceDetector cadenceDetector; // 削除

  // BPMの手動計算結果
  double? calculatedBpmFromRaw;

  // Detectorからの最新結果を保持する状態変数 (不要)
  // double _currentCalculatedBpm = 0.0; // 削除
  // double _currentConfidence = 0.0; // 削除
  // Map<String, dynamic> _currentDebugInfo = {}; // 削除

  // Azure Blob Storage接続情報
  String get azureStorageAccount =>
      dotenv.env['AZURE_STORAGE_ACCOUNT'] ?? 'hagiharatest';
  String get azureSasToken => dotenv.env['AZURE_SAS_TOKEN'] ?? '';
  String get azureConnectionString =>
      dotenv.env['AZURE_CONNECTION_STRING'] ?? '';
  String get containerName =>
      dotenv.env['AZURE_CONTAINER_NAME'] ?? 'accelerationdata';

  // 本実験の時系列データを記録
  List<Map<String, dynamic>> realExperimentTimeSeriesData = [];
  Timer? timeSeriesDataTimer;

  // 無音データ収集モード関連
  List<Map<String, dynamic>> silentWalkingData = [];
  Timer? silentWalkingDataTimer;
  DateTime? silentWalkingStartTime;

  // 位置情報関連
  Position? _currentPosition;
  bool _isLocationEnabled = false;
  String _locationErrorMessage = '';

  @override
  void initState() {
    super.initState();

    // 歩行解析サービスの初期化
    gaitAnalysisService = GaitAnalysisService();
    
    // メトロノームサービスの初期化
    _metronome = Metronome();
    _nativeMetronome = NativeMetronome();

    // エラーハンドリングの設定
    FlutterError.onError = (details) {
      print('FlutterError: ${details.exception}');
      print(details.stack);
    };

    // 歩行解析サービスを即座に初期化
    gaitAnalysisService = GaitAnalysisService();
    
    // メトロノームを即座に初期化
    _metronome = Metronome();
    _nativeMetronome = NativeMetronome();

    // 位置情報の権限を確認・リクエスト
    _checkLocationPermission();

    // 初期化はデバイス選択後に実施
    WidgetsBinding.instance.addPostFrameCallback((_) {
      _showDeviceSelectionDialog();
    });
    
    // 心拍数表示更新タイマー（1秒ごと）
    _heartRateDisplayTimer = Timer.periodic(const Duration(seconds: 1), (_) {
      if (_recentHeartRates.isNotEmpty && mounted) {
        // 最新の心拍数を使用（平均ではなく最新値）
        setState(() {
          currentHeartRate = _recentHeartRates.last;
          _lastHeartRateUpdate = DateTime.now();
        });
      }
    });
  }

  // 位置情報の権限をチェックしてリクエスト
  Future<void> _checkLocationPermission() async {
    bool serviceEnabled;
    LocationPermission permission;

    try {
      // 位置情報サービスが有効かチェック
      serviceEnabled = await Geolocator.isLocationServiceEnabled();
      if (!serviceEnabled) {
        setState(() {
          _isLocationEnabled = false;
          _locationErrorMessage = '位置情報サービスが無効です。設定から有効にしてください。';
        });
        return;
      }

      // 位置情報の権限をチェック
      permission = await Geolocator.checkPermission();
      if (permission == LocationPermission.denied) {
        // 権限がない場合はリクエスト
        permission = await Geolocator.requestPermission();
        if (permission == LocationPermission.denied) {
          setState(() {
            _isLocationEnabled = false;
            _locationErrorMessage = '位置情報の権限が拒否されました。';
          });
          return;
        }
      }

      // 永続的に拒否されている場合
      if (permission == LocationPermission.deniedForever) {
        setState(() {
          _isLocationEnabled = false;
          _locationErrorMessage = '位置情報の権限が永続的に拒否されています。設定から権限を許可してください。';
        });
        return;
      }

      // 位置情報の権限が許可された
      setState(() {
        _isLocationEnabled = true;
        _locationErrorMessage = '';
      });

      // 初期位置を取得
      _getCurrentLocation();
    } catch (e) {
      print('位置情報権限チェックエラー: $e');
      setState(() {
        _isLocationEnabled = false;
        _locationErrorMessage = '位置情報の設定中にエラーが発生しました。';
      });
    }
  }

  // 現在の位置情報を取得
  Future<void> _getCurrentLocation() async {
    try {
      Position position = await Geolocator.getCurrentPosition(
        desiredAccuracy: LocationAccuracy.high,
      );
      setState(() {
        _currentPosition = position;
        print('位置情報取得: ${position.latitude}, ${position.longitude}');
      });
    } catch (e) {
      print('位置情報取得エラー: $e');
    }
  }

  // デバイス選択ダイアログを表示
  Future<void> _showDeviceSelectionDialog() async {
    await Navigator.push(
      context,
      MaterialPageRoute(
        builder: (context) => DeviceConnectionScreen(
          onConnectionComplete: (BluetoothDevice? imu, BluetoothDevice? hr) {
            setState(() {
              targetDevice = imu;
              heartRateDevice = hr;
              isConnected = imu != null;
              isHeartRateConnected = hr != null;
            });
            Navigator.pop(context);
            _initializeComponents();
          },
        ),
      ),
    );
  }

  // コンポーネントを初期化する
  Future<void> _initializeComponents() async {
<<<<<<< HEAD
    // 既に初期化済みの場合はスキップ
    if (_componentsInitialized) {
      print('コンポーネントは既に初期化済みです');
      return;
    }

    try {
      // 歩行解析サービスは既にinitStateで初期化済みなのでスキップ
      
      // メトロノームの詳細初期化（インスタンスは作成済み）
=======
    try {
      // メトロノームサービスの初期化（改善版）
>>>>>>> f550d966
      await _initializeMetronomes();

      // データ入力元の初期化
      if (targetDevice != null) {
        await _setupSerialCommunication();
      }
      
      // 心拍センサーの初期化
      if (heartRateDevice != null) {
        await _setupHeartRateMonitoring();
      }

      setState(() {
        _isInitialized = true;
        _componentsInitialized = true; // コンポーネント初期化完了フラグを設定
      });
    } catch (e) {
      print('初期化エラー: $e');
    }
  }

  // スマホの加速度センサーを監視開始
  void _startPhoneSensorStream() {
    _phoneSensorSubscription?.cancel();
    _phoneSensorSubscription = accelerometerEvents.listen((event) {
      final sensorData = M5SensorData(
        device: 'phone',
        timestamp: DateTime.now().millisecondsSinceEpoch,
        type: 'raw',
        data: {
          'accX': event.x,
          'accY': event.y,
          'accZ': event.z,
        },
      );
      _processSensorData(sensorData);
    });
  }

  // バイブレーションサポートのチェックメソッドは削除して、
  // 単純にHapticFeedbackを使用する実装に変更

  // 音楽の再生/一時停止を切り替える
  Future<void> _togglePlayback() async {
    try {
      if (_useNativeMetronome) {
        try {
          if (_nativeMetronome.isPlaying) {
            await _nativeMetronome.stop();
            if (isRecording && experimentTimer != null) {
              experimentTimer!.cancel();
              experimentTimer = null;
            }
          } else {
            await _nativeMetronome.start(bpm: currentMusicBPM);
            if (isExperimentMode && isRecording) {
              _startExperiment();
            }
          }
        } catch (e) {
          // ネイティブメトロノームでエラーが発生した場合、Dartメトロノームに切り替え
          print('ネイティブメトロノーム操作エラー: $e');
          setState(() {
            _useNativeMetronome = false;
          });
          // Dartメトロノームで再度試行
          if (_metronome.isPlaying) {
            await _metronome.stop();
          } else {
            await _metronome.start(bpm: currentMusicBPM);
            if (isExperimentMode && isRecording) {
              _startExperiment();
            }
          }
        }
      } else {
        if (_metronome.isPlaying) {
          await _metronome.stop();
          if (isRecording && experimentTimer != null) {
            experimentTimer!.cancel();
            experimentTimer = null;
          }
        } else {
          await _metronome.start(bpm: currentMusicBPM);
          if (isExperimentMode && isRecording) {
            _startExperiment();
          }
        }
      }

      // ボタン表示の更新のため、setState呼び出し
      if (mounted) {
        setState(() {});
      }
    } catch (e) {
      print('再生切り替えエラー: $e');
    }
  }

  // テンポを変更する
  Future<void> _changeTempo(MusicTempo tempo) async {
    try {
      if (_useNativeMetronome) {
        try {
          await _nativeMetronome.changeTempo(tempo.bpm);
        } catch (e) {
          // ネイティブメトロノームでエラーが発生した場合、Dartメトロノームに切り替え
          print('ネイティブメトロノームテンポ変更エラー: $e');
          setState(() {
            _useNativeMetronome = false;
          });
          // Dartメトロノームで再度試行
          await _metronome.changeTempo(tempo.bpm);
        }
      } else {
        await _metronome.changeTempo(tempo.bpm);
      }

      // 適切なリストから一致するBPMを持つテンポを探す
      MusicTempo? matchedTempo;

      // 実験モードとメトロノームモードの両方のリストを確認
      for (var t in experimentTempoPresets) {
        if (t.bpm == tempo.bpm) {
          matchedTempo = t;
          break;
        }
      }

      // 見つからなければメトロノームリストも確認
      if (matchedTempo == null) {
        for (var t in metronomeTempoPresets) {
          if (t.bpm == tempo.bpm) {
            matchedTempo = t;
            break;
          }
        }
      }

      // いずれかのリストで見つかったテンポを使用、なければ引数をそのまま使用
      selectedTempo = matchedTempo ?? tempo;

      if (mounted) {
        setState(() {});
      }
    } catch (e) {
      print('テンポ変更エラー: $e');
    }
  }

  // 任意のBPM値に音楽テンポを変更する
  Future<void> _changeMusicTempo(double bpm) async {
    try {
      if (_useNativeMetronome) {
        try {
          await _nativeMetronome.changeTempo(bpm);
        } catch (e) {
          // ネイティブメトロノームでエラーが発生した場合、Dartメトロノームに切り替え
          print('ネイティブメトロノームテンポ変更エラー: $e');
          setState(() {
            _useNativeMetronome = false;
          });
          // Dartメトロノームで再度試行
          await _metronome.changeTempo(bpm);
        }
      } else {
        await _metronome.changeTempo(bpm);
      }

      if (mounted) {
        setState(() {
          // 既存のmetronomeTempoPresetsから最も近いものを選択し、
          // 新しいインスタンスを作成しないようにする
          selectedTempo = _findNearestTempoPreset(bpm);
        });
      }
    } catch (e) {
      print('音楽テンポ変更エラー: $e');
    }
  }

  // 実験を開始する（被験者番号入力ダイアログを表示）
  void _startExperimentWithDialog() async {
    if (!_usePhoneSensor && !isConnected) {
      ScaffoldMessenger.of(context).showSnackBar(
        const SnackBar(
          content: Text('デバイスに接続してください'),
          duration: Duration(seconds: 2),
        ),
      );
      return;
    }

    // 被験者番号入力ダイアログを表示
    String? result = await showDialog<String>(
      context: context,
      barrierDismissible: false,
      builder: (BuildContext context) {
        String tempSubjectId = '';
        // 現在選択されているテンポをデフォルト値として使用
        MusicTempo tempTempo =
            selectedTempo ?? experimentTempoPresets[2]; // デフォルト 80 BPM
        int tempDuration = experimentDurationSeconds;

        return StatefulBuilder(builder: (context, setState) {
          return AlertDialog(
            title: const Text('被験者情報'),
            content: SingleChildScrollView(
              child: Column(
                mainAxisSize: MainAxisSize.min,
                children: [
                  TextField(
                    decoration: const InputDecoration(
                      labelText: '被験者番号',
                      hintText: '例: S001',
                    ),
                    onChanged: (value) {
                      tempSubjectId = value;
                    },
                  ),
                  const SizedBox(height: 20),
                  const Text('テンポ設定（BPM）',
                      style: TextStyle(fontWeight: FontWeight.bold)),
                  DropdownButton<MusicTempo>(
                    value: tempTempo,
                    isExpanded: true,
                    items: experimentTempoPresets.map((tempo) {
                      return DropdownMenuItem<MusicTempo>(
                        value: tempo,
                        child: Text(tempo.name),
                      );
                    }).toList(),
                    onChanged: (value) {
                      setState(() {
                        if (value != null) {
                          // 必ず元のリストのインスタンスを使用
                          tempTempo = experimentTempoPresets
                              .firstWhere((item) => item.bpm == value.bpm);
                        }
                      });
                    },
                  ),
                  const SizedBox(height: 20),
                  const Text('記録時間',
                      style: TextStyle(fontWeight: FontWeight.bold)),
                  DropdownButton<int>(
                    value: tempDuration,
                    isExpanded: true,
                    items: [
                      DropdownMenuItem<int>(value: 5 * 60, child: Text('5分')),
                      DropdownMenuItem<int>(value: 10 * 60, child: Text('10分')),
                      DropdownMenuItem<int>(value: 15 * 60, child: Text('15分')),
                      DropdownMenuItem<int>(value: 20 * 60, child: Text('20分')),
                    ],
                    onChanged: (value) {
                      setState(() {
                        tempDuration = value ?? 5 * 60;
                      });
                    },
                  ),
                  Text('実験時間: ${tempDuration ~/ 60}分 (${tempDuration}秒)'),
                ],
              ),
            ),
            actions: <Widget>[
              TextButton(
                child: const Text('キャンセル'),
                onPressed: () {
                  Navigator.of(context).pop();
                },
              ),
              TextButton(
                child: const Text('開始'),
                onPressed: () {
                  // 入力が空の場合は日時を被験者IDとする
                  if (tempSubjectId.isEmpty) {
                    tempSubjectId =
                        'S${DateFormat('MMddHHmm').format(DateTime.now())}';
                  }
                  // 選択されたテンポと時間を記録（元のリストから取得）
                  selectedTempo = experimentTempoPresets
                      .firstWhere((item) => item.bpm == tempTempo.bpm);
                  experimentDurationSeconds = tempDuration;
                  Navigator.of(context).pop(tempSubjectId);
                },
              ),
            ],
          );
        });
      },
    );

    // ダイアログでキャンセルされた場合
    if (result == null) return;

    // 被験者番号を保存
    subjectId = result;

    // 選択されたテンポに変更
    if (selectedTempo != null) {
      await _changeTempo(selectedTempo!);
    }

    // 実験開始
    _startExperiment();

    // メトロノーム再生開始
    if (!isPlaying) {
      await _metronome.start(bpm: currentMusicBPM);
      if (mounted) {
        setState(() {});
      }
    }
  }

  // 実験を開始する（内部実装）
  void _startExperiment() async {
    // 実験開始時刻を記録
    experimentStartTime = DateTime.now();
    remainingSeconds = experimentDurationSeconds;

    // 実験ファイル名を設定（被験者番号を含める）
    experimentFileName =
        'gait_data_${subjectId}_${selectedTempo?.bpm ?? currentMusicBPM}_target_${DateFormat('yyyyMMdd_HHmmss').format(experimentStartTime!)}';

    // 実験状態をSharedPreferencesに保存
    final prefs = await SharedPreferences.getInstance();
    await prefs.setBool('is_experiment_running', true);
    await prefs.setString('experiment_file_name', experimentFileName);
    await prefs.setString('subject_id', subjectId);
    await prefs.setInt('experiment_duration', experimentDurationSeconds);
    await prefs.setDouble('target_bpm', selectedTempo?.bpm ?? currentMusicBPM);

    // バックグラウンドサービスを開始
    await BackgroundService.startService();

    // 加速度データを高頻度（100ms間隔）で記録するタイマー
    experimentTimer =
        Timer.periodic(const Duration(milliseconds: 100), (timer) {
      // タイマー用カウンター（1秒ごとに更新）
      if (timer.tick % 10 == 0) {
        setState(() {
          remainingSeconds--;

          // 実験終了時の処理
          if (remainingSeconds <= 0) {
            timer.cancel();
            _finishExperiment();
          }
        });
      }

      // 最新の加速度データがあれば記録
      if (latestData != null) {
        _recordExperimentData();
      }
    });

    setState(() {
      isRecording = true;
    });

    print(
        '加速度データの記録を開始しました: $experimentFileName (被験者: $subjectId, ${experimentDurationSeconds}秒間)');
  }

  // 実験データを記録 (SPMを記録するように変更)
  void _recordExperimentData() {
    // 最新の歩行解析結果を取得
    double detectedSpm = gaitAnalysisService?.currentSpm ?? 0.0; // SPMを取得
    // 信頼度値も取得
    double reliability = gaitAnalysisService?.reliability ?? 0.0;

    // 最新のセンサーデータ
    double? accX = latestData?.accX;
    double? accY = latestData?.accY;
    double? accZ = latestData?.accZ;
    double? magnitude = latestData?.magnitude;

    // デバッグログ
    if (isRecording) {
      print(
          'データ記録中: SPM=${detectedSpm.toStringAsFixed(1)}, 信頼度=${(reliability * 100).toStringAsFixed(1)}%, 加速度=${magnitude?.toStringAsFixed(3) ?? "N/A"}');
    }

    final record = ExperimentRecord(
      timestamp: DateTime.now(),
      targetBPM: currentMusicBPM, // 音楽テンポは targetBPM として記録
      detectedBPM: detectedSpm > 0 ? detectedSpm : null, // 検出されたSPMを記録
      reliability: reliability > 0 ? reliability : null, // 信頼度も記録
      accX: accX,
      accY: accY,
      accZ: accZ,
      magnitude: magnitude,
    );

    if (mounted) {
      setState(() {
        experimentRecords.add(record);

        // Update graph data if SPM is valid
        if (detectedSpm > 0) {
          final time = (experimentRecords.length).toDouble(); // X軸はレコード数
          // bpmSpotsをspmSpotsに変更検討 or そのままBPMとしてプロット
          bpmSpots.add(FlSpot(time, detectedSpm));

          // Y軸の範囲を調整 (40-160 SPM程度を想定)
          if (detectedSpm < minY) minY = detectedSpm - 10;
          if (detectedSpm > maxY) maxY = detectedSpm + 10;
          if (minY < 40) minY = 40;
          if (maxY > 180) maxY = 180;
        }
      });
    }
  }

  // グラフデータを更新
  void _updateGraphData() {
    if (latestData == null || latestData!.type != 'bpm') return;

    final time = (experimentRecords.length).toDouble();
    final bpm = latestData!.bpm!;

    setState(() {
      bpmSpots.add(FlSpot(time, bpm));

      // Y軸の範囲を調整
      if (bpm < minY) minY = bpm - 5;
      if (bpm > maxY) maxY = bpm + 5;
    });
  }

  // 実験を終了する
  void _finishExperiment() async {
    if (!isRecording) return;

    // 実験状態をSharedPreferencesから削除
    final prefs = await SharedPreferences.getInstance();
    await prefs.setBool('is_experiment_running', false);

    // バックグラウンドサービスを停止
    await BackgroundService.stopService();

    setState(() {
      isRecording = false;
      remainingSeconds = 0;
    });

    print(
        '実験記録を終了しました: $experimentFileName (${experimentRecords.length}件のデータ)');

    // 音声を停止
    if (isPlaying) {
      await _metronome.stop();
      if (mounted) {
        setState(() {});
      }
    }

    // CSVに変換してローカルに保存
    String csvData = await _saveExperimentDataToCSV();

    // Azureにデータをアップロード
    try {
      await _uploadDataToAzure(csvData);
      if (mounted) {
        ScaffoldMessenger.of(context).showSnackBar(
          const SnackBar(
            content: Text('データがAzureに自動アップロードされました'),
            duration: Duration(seconds: 3),
          ),
        );
      }
    } catch (e) {
      print('Azureアップロードエラー: $e');
      if (mounted) {
        ScaffoldMessenger.of(context).showSnackBar(
        SnackBar(
          content: Text('Azureへのアップロードに失敗しました: $e'),
          duration: const Duration(seconds: 3),
        ),
      );
      }
    }

    // 実験データをクリア
    experimentRecords.clear();
    bpmSpots.clear();
    minY = 40;
    maxY = 160;
  }

  // 実験データをCSVに保存し、データを返す
  Future<String> _saveExperimentDataToCSV() async {
    if (experimentRecords.isEmpty) {
      print('保存するデータがありません');
      return '';
    }

    try {
      // CSVヘッダー
      List<List<dynamic>> csvData = [
        [
          'Timestamp',
          'TargetBPM',
          'DetectedBPM',
          'Reliability',
          'AccX',
          'AccY',
          'AccZ',
          'Magnitude'
        ]
      ];

      // データ行を追加
      for (var record in experimentRecords) {
        csvData.add(record.toCSV());
      }

      // CSVに変換
      String csv = const ListToCsvConverter().convert(csvData);

      // 保存先ディレクトリを取得
      final directory = await getApplicationDocumentsDirectory();
      final path = '${directory.path}/$experimentFileName.csv';
      final file = File(path);

      // ファイルに書き込み
      await file.writeAsString(csv);
      print('ファイルに保存しました: $path');

      return csv;
    } catch (e) {
      print('CSV保存エラー: $e');
      rethrow;
    }
  }

  // Azureにデータをアップロード
  Future<void> _uploadDataToAzure(String csvData) async {
    if (csvData.isEmpty) {
      print('アップロードするデータがありません');
      return;
    }

    try {
      print('===== Azureアップロードを開始します =====');
      print('アカウント名: $azureStorageAccount');
      print('コンテナ名: $containerName');
      print('ファイル名: $experimentFileName.csv');
      print('SASトークン長: ${azureSasToken.length}文字');

      // アップロードをリトライするメソッド
      bool uploaded = false;
      int retries = 0;
      const maxRetries = 3;

      while (!uploaded && retries < maxRetries) {
        try {
          // 接続方法1: SAS Tokenを使う
          if (azureSasToken.isNotEmpty) {
            // 修正: HTTP直接リクエストを使用する方法に変更
            try {
              // SASトークンの先頭に?があれば削除
              String sasToken = azureSasToken;
              if (sasToken.startsWith('?')) {
                sasToken = sasToken.substring(1); // 先頭の?を削除
              }

              print(
                  '処理済みSASトークン（最初の10文字）: ${sasToken.substring(0, math.min(10, sasToken.length))}...');

              // 直接HTTPリクエストを使用してアップロード
              final accountName = azureStorageAccount;
              final blobName = '$experimentFileName.csv';

              // URIを構築
              final uri = Uri.parse(
                  'https://$accountName.blob.core.windows.net/$containerName/$blobName?$sasToken');

              print('アップロードURL: $uri');

              final headers = {
                'x-ms-blob-type': 'BlockBlob',
                'Content-Type': 'text/csv',
              };

              final bytes = utf8.encode(csvData);
              print('アップロードデータサイズ: ${bytes.length} バイト');

              final response = await http.put(
                uri,
                headers: headers,
                body: bytes,
              );

              if (response.statusCode == 201) {
                print('BLOBが正常にアップロードされました！（HTTP直接リクエスト使用）');
                print(
                    'レスポンス: ${response.statusCode} - ${response.reasonPhrase}');
                uploaded = true;
              } else {
                print(
                    'HTTP直接アップロードエラー: ${response.statusCode} - ${response.reasonPhrase}');
                print('レスポンス本文: ${response.body}');
                retries++;
              }
            } catch (uploadError) {
              print('SAS Tokenアップロードエラー: $uploadError');
              if (uploadError.toString().contains('Blob')) {
                print('Blobエラーの詳細情報: ${uploadError.toString()}');
              }
              retries++;
            }
          }
          // 接続方法2: 接続文字列を使う
          else if (azureConnectionString.isNotEmpty) {
            final headers = {
              'x-ms-blob-type': 'BlockBlob',
              'Content-Type': 'text/csv',
            };

            final Uri uri = Uri.parse(
                'https://$azureStorageAccount.blob.core.windows.net/$containerName/$experimentFileName.csv');

            final response =
                await http.put(uri, headers: headers, body: csvData);

            if (response.statusCode == 201) {
              print('BLOBが正常にアップロードされました！（接続文字列使用）');
              uploaded = true;
            } else {
              print(
                  '接続文字列アップロードエラー: ${response.statusCode} - ${response.reasonPhrase}');
              retries++;
            }
          } else {
            throw Exception('Azure接続情報が設定されていません');
          }
        } catch (e) {
          print('Azureアップロード試行エラー ($retries): $e');
          retries++;
          await Future.delayed(const Duration(seconds: 2)); // リトライ前に待機
        }
      }

      if (!uploaded) {
        throw Exception('$maxRetries回リトライ後も失敗しました');
      }
    } catch (e) {
      print('Azureアップロードエラー: $e');
      rethrow;
    }
  }

  // GMT形式の日付文字列を取得
  String _getGMTRequestDate() {
    final now = DateTime.now().toUtc();
    final weekday =
        ['Mon', 'Tue', 'Wed', 'Thu', 'Fri', 'Sat', 'Sun'][now.weekday - 1];
    final month = [
      'Jan',
      'Feb',
      'Mar',
      'Apr',
      'May',
      'Jun',
      'Jul',
      'Aug',
      'Sep',
      'Oct',
      'Nov',
      'Dec'
    ][now.month - 1];
    return '$weekday, ${now.day.toString().padLeft(2, '0')} $month ${now.year} ' +
        '${now.hour.toString().padLeft(2, '0')}:${now.minute.toString().padLeft(2, '0')}:${now.second.toString().padLeft(2, '0')} GMT';
  }

  // 記録ボタンのビルド
  Widget _buildRecordingButton() {
    return Container(
      margin: const EdgeInsets.only(top: 8),
      child: ElevatedButton.icon(
        icon: Icon(isRecording ? Icons.stop : Icons.fiber_manual_record),
        label: Text(isRecording ? '記録終了' : '記録開始'),
        style: ElevatedButton.styleFrom(
          backgroundColor: isRecording ? Colors.red : Colors.green,
          foregroundColor: Colors.white,
          padding: const EdgeInsets.symmetric(horizontal: 20, vertical: 12),
        ),
        onPressed: !isConnected
            ? null
            : () {
                if (isRecording) {
                  _finishExperiment();
                } else {
                  _startExperimentWithDialog(); // ダイアログ表示バージョンを使用
                }
              },
      ),
    );
  }

  @override
  void dispose() {
    // ウィジェット破棄の際の安全な処理
    _isDisposing = true;

    // すべてのストリームサブスクリプションをキャンセル
    for (var subscription in _streamSubscriptions) {
      subscription.cancel();
    }
    _streamSubscriptions.clear();

    // スマホセンサーストリームの停止
    _phoneSensorSubscription?.cancel();

    // オーディオプレーヤーの解放
    // _audioPlayer.dispose();

    // タイマーの解放
    if (experimentTimer != null) {
      experimentTimer!.cancel();
    }
    
    // 心拍数表示タイマーの解放
    _heartRateDisplayTimer?.cancel();

    // 切断処理
    disconnect().then((_) {
      super.dispose();
    });
  }

  @override
  Widget build(BuildContext context) {
    // タブレットの場合は直接情報表示画面（新実験モード）へ
    if (ResponsiveHelper.isTablet(context)) {
      return ExperimentScreen(
        gaitAnalysisService: gaitAnalysisService,
        metronome: _metronome,
        nativeMetronome: _nativeMetronome,
        useNativeMetronome: _useNativeMetronome,
        isBluetoothConnected: targetDevice != null,
        onBluetoothSettings: () {
          _showDeviceSelectionDialog();
        },
      );
    }
    
    // スマートフォンの場合は従来のUI
    return Scaffold(
      appBar: AppBar(
        title: const Text('Gait Analysis App'),
        backgroundColor: Colors.blue,
        actions: [
          // 被験者IDが設定されている場合は表示
          if (subjectId.isNotEmpty)
            Padding(
              padding: const EdgeInsets.all(8.0),
              child: Center(
                child: Text(
                  '被験者ID: $subjectId',
                  style: const TextStyle(
                    fontWeight: FontWeight.bold,
                    fontSize: 14,
                  ),
                ),
              ),
            ),
          // 被験者ID設定ボタン
          IconButton(
            icon: const Icon(Icons.person),
            tooltip: '被験者IDを設定',
            onPressed: _showSubjectIdDialog,
          ),

          // 新しい実験画面へのボタンを追加
          IconButton(
            icon: const Icon(Icons.science),
            tooltip: '新実験モード',
            onPressed: () {
              if (gaitAnalysisService != null) {
                Navigator.push(
                  context,
                  MaterialPageRoute(
                    builder: (context) => ExperimentScreen(
                      gaitAnalysisService: gaitAnalysisService!,
                      metronome: _metronome,
                      nativeMetronome: _nativeMetronome,
                      useNativeMetronome: _useNativeMetronome,
                    ),
                  ),
                );
              } else {
                ScaffoldMessenger.of(context).showSnackBar(
                  const SnackBar(
                    content: Text('初期化中です。しばらくお待ちください。'),
                  ),
                );
              }
            },
          ),
        ],
      ),
      body: Column(
        children: [
          // 位置情報エラーメッセージ
          if (_locationErrorMessage.isNotEmpty)
            Container(
              padding: const EdgeInsets.all(8),
              color: Colors.amber.shade100,
              child: Row(
                children: [
                  const Icon(Icons.warning, color: Colors.amber),
                  const SizedBox(width: 8),
                  Expanded(
                    child: Text(
                      _locationErrorMessage,
                      style: const TextStyle(fontSize: 12),
                    ),
                  ),
                ],
              ),
            ),
          // Bluetooth接続ステータス - 常に表示
          Container(
            padding: const EdgeInsets.symmetric(horizontal: 16, vertical: 8),
            color: (isConnected && isHeartRateConnected) 
                ? Colors.green.shade100 
                : (isConnected || isHeartRateConnected)
                    ? Colors.orange.shade100
                    : Colors.red.shade100,
            child: Row(
              children: [
                // IMU接続状態
                Icon(
                  isConnected
                      ? Icons.bluetooth_connected
                      : Icons.bluetooth_disabled,
                  color: isConnected
                      ? Colors.green.shade800
                      : Colors.red.shade800,
                  size: 20,
                ),
                const SizedBox(width: 4),
                Text(
                  isConnected ? 'IMU' : 'IMU未接続',
                  style: TextStyle(
                    color: isConnected
                        ? Colors.green.shade800
                        : Colors.red.shade800,
                    fontWeight: FontWeight.bold,
                    fontSize: 12,
                  ),
                ),
                const SizedBox(width: 16),
                // 心拍センサー接続状態
                Icon(
                  isHeartRateConnected
                      ? Icons.favorite
                      : Icons.favorite_border,
                  color: isHeartRateConnected
                      ? Colors.green.shade800
                      : Colors.red.shade800,
                  size: 20,
                ),
                const SizedBox(width: 4),
                Text(
                  isHeartRateConnected ? '心拍' : '心拍未接続',
                  style: TextStyle(
                    color: isHeartRateConnected
                        ? Colors.green.shade800
                        : Colors.red.shade800,
                    fontWeight: FontWeight.bold,
                    fontSize: 12,
                  ),
                ),
                const Spacer(),
                ElevatedButton(
                  onPressed: () {
                    _showDeviceSelectionDialog();
                  },
                  style: ElevatedButton.styleFrom(
                    backgroundColor: (isConnected && isHeartRateConnected)
                        ? Colors.orange.shade200
                        : Colors.blue.shade200,
                    foregroundColor: Colors.black87,
                  ),
                    child: Text(isConnected ? '再接続' : 'スキャン'),
                  ),
              ],
            ),
          ),

          // メインコンテンツ - Expandedで残りの空間を使う
          Expanded(
            child: isRealExperimentMode
                ? _buildRealExperimentModeUI() // 本実験モードUI
                : (isExperimentMode
                    ? _buildSilentDataCollectionModeUI() // 無音データ収集モードUI（修正）
                    : _buildDataMonitorModeUI()), // モニターモードUI
          ),

          // モード切り替えボタン - 常に下部に表示
          Container(
            width: double.infinity,
            padding: const EdgeInsets.symmetric(horizontal: 16, vertical: 12),
            decoration: BoxDecoration(
              color: Colors.grey.shade200,
              boxShadow: [
                BoxShadow(
                  color: Colors.grey.withOpacity(0.5),
                  spreadRadius: 1,
                  blurRadius: 3,
                  offset: const Offset(0, -1),
                ),
              ],
            ),
            child: Row(
              mainAxisAlignment: MainAxisAlignment.center,
              children: [
                ElevatedButton.icon(
                  icon: Icon(isExperimentMode
                      ? Icons.monitor_heart_outlined
                      : Icons.mic_off_outlined),
                  label: Text(isExperimentMode ? 'モニターモードに戻る' : '無音データ収集モード'),
                  style: ElevatedButton.styleFrom(
                    backgroundColor:
                        isExperimentMode ? Colors.blue : Colors.amber,
                    foregroundColor: Colors.white,
                    padding: const EdgeInsets.symmetric(
                        horizontal: 20, vertical: 12),
                  ),
                  onPressed: () {
                    // 被験者IDが空の場合は、まず被験者IDを入力するダイアログを表示
                    if (!isExperimentMode && subjectId.isEmpty) {
                      _showSubjectIdDialog(afterIdSet: () {
                        _toggleExperimentMode();
                      });
                    } else {
                      _toggleExperimentMode();
                    }
                  },
                ),
                const SizedBox(width: 16),
                ElevatedButton.icon(
                  icon: Icon(Icons.psychology_outlined),
                  label: Text(isRealExperimentMode ? '通常モードに戻る' : '本実験モードへ'),
                  style: ElevatedButton.styleFrom(
                    backgroundColor:
                        isRealExperimentMode ? Colors.blue : Colors.deepPurple,
                    foregroundColor: Colors.white,
                    padding: const EdgeInsets.symmetric(
                        horizontal: 20, vertical: 12),
                  ),
                  onPressed: () {
                    // 被験者IDが空の場合は、まず被験者IDを入力するダイアログを表示
                    if (!isRealExperimentMode && subjectId.isEmpty) {
                      _showSubjectIdDialog(afterIdSet: () {
                        _toggleRealExperimentMode();
                      });
                    } else {
                      _toggleRealExperimentMode();
                    }
                  },
                ),
              ],
            ),
          ),
        ],
      ),
    );
  }  // This closes the build() method

  // 本実験を初期化する  
  void _initializeRealExperiment() {
    // フェーズを初期状態にリセット
    currentPhase = ExperimentPhase.freeWalking;
    phaseStableSeconds = 0;
    baseWalkingPitch = 0.0;
    targetPitch = 0.0;
    phaseStartTime = DateTime.now();
    recentPitches.clear();
    isPitchStable = false;
    stableCountdown = 0;
    pitchIncreaseCount = 0;
    lastPitchChangeTime = null;

    // 時系列データをリセット
    realExperimentTimeSeriesData.clear();

    // 通知を表示
    ScaffoldMessenger.of(context).showSnackBar(
      const SnackBar(
        content: Text('自由歩行フェーズを開始しました。自然に歩いてください。'),
        duration: Duration(seconds: 3),
      ),
    );

    // 定期的に歩行ピッチをチェックするタイマーを開始
    pitchAdjustmentTimer?.cancel();
    pitchAdjustmentTimer = Timer.periodic(const Duration(seconds: 1), (timer) {
      _updateExperimentPhase();
    });

    // 定期的に時系列データを記録するタイマーを開始（2秒ごと）
    timeSeriesDataTimer?.cancel();
    timeSeriesDataTimer = Timer.periodic(const Duration(seconds: 2), (timer) {
      _recordTimeSeriesData();
    });
  }

  // 本実験を終了する
  void _stopRealExperiment() {
    // 音楽を停止
    if (isPlaying) {
      _metronome.stop();
    }

    // タイマーをキャンセル
    pitchAdjustmentTimer?.cancel();
    pitchAdjustmentTimer = null;

    timeSeriesDataTimer?.cancel();
    timeSeriesDataTimer = null;

    // 実験データが存在する場合、保存してAzureにアップロード
    if (realExperimentTimeSeriesData.isNotEmpty) {
      _saveAndUploadRealExperimentData();
    }

    // 通知を表示
    ScaffoldMessenger.of(context).showSnackBar(
      const SnackBar(
        content: Text('実験を終了しました'),
        duration: Duration(seconds: 2),
      ),
    );
  }

  // 時系列データを記録
  void _recordTimeSeriesData() {
    // 現在の実験フェーズ名を取得（英語で）
    String phaseNameEn = _getPhaseNameInEnglish();

    // 位置情報が設定されていない場合は取得を試みる
    if (_isLocationEnabled && _currentPosition == null) {
      _getCurrentLocation();
    }

    // 現在のデータポイントを記録
    realExperimentTimeSeriesData.add({
      'timestamp': DateTime.now().millisecondsSinceEpoch,
      'phase': phaseNameEn,
      'targetBPM': targetPitch > 0 ? targetPitch : 0.0,
      'currentSPM': _displaySpm > 0 ? _displaySpm : 0.0,
      'phaseStableSeconds': phaseStableSeconds,
      'pitchIncreaseCount': pitchIncreaseCount,
      'isPlaying': isPlaying,
      'remainingSeconds': remainingSeconds,
      'latitude': _currentPosition?.latitude,
      'longitude': _currentPosition?.longitude,
      'altitude': _currentPosition?.altitude,
      'speed': _currentPosition?.speed,
    });

    print('Time series data recorded: ${realExperimentTimeSeriesData.length}, '
        'Phase=$phaseNameEn, '
        'TargetBPM=${targetPitch > 0 ? targetPitch.toStringAsFixed(1) : "N/A"}, '
        'CurrentSPM=${_displaySpm > 0 ? _displaySpm.toStringAsFixed(1) : "N/A"}');
  }

  // フェーズ名を英語で取得
  String _getPhaseNameInEnglish() {
    switch (currentPhase) {
      case ExperimentPhase.freeWalking:
        return 'Free Walking';
      case ExperimentPhase.pitchAdjustment:
        return 'Pitch Adjustment';
      case ExperimentPhase.pitchIncreasing:
        return 'Pitch Increasing';
      default:
        return 'Unknown';
    }
  }

  // 本実験データをCSV形式で保存してAzureにアップロードする
  Future<void> _saveAndUploadRealExperimentData() async {
    try {
      // ファイル名を設定
      final fileName =
          'real_experiment_${subjectId.isEmpty ? 'unknown' : subjectId}_${DateFormat('yyyyMMdd_HHmmss').format(DateTime.now())}';

      // 最大のピッチ増加回数を記録（最大到達BPM）
      final maxReachedBpm = pitchIncreaseCount > 0
          ? baseWalkingPitch + (pitchIncreaseCount * pitchIncrementStep)
          : baseWalkingPitch;

      // 時系列データが空の場合は処理を中止
      if (realExperimentTimeSeriesData.isEmpty) {
        print('Time series data is empty');
        return;
      }

      // 時系列データのCSVヘッダー
      List<List<dynamic>> timeSeriesCSV = [];

      // メタデータ行（実験の概要情報）
      timeSeriesCSV.add([
        '# Experiment_Summary',
        '',
        '',
        '',
        '',
        '',
        '',
        '',
        '',
      ]);

      timeSeriesCSV.add([
        '# Subject_ID',
        '# Experiment_DateTime',
        '# Base_Pitch_BPM',
        '# Max_Reached_BPM',
        '# Pitch_Increase_Count',
        '# Pitch_Increment_Step_BPM',
        '# Experiment_Duration_Sec',
        '# Phase_Stability_Time_Sec',
        '# Data_Points_Count',
      ]);

      timeSeriesCSV.add([
        subjectId.isEmpty ? 'unknown' : subjectId,
        DateFormat('yyyy-MM-dd HH:mm:ss').format(DateTime.now()),
        baseWalkingPitch.toStringAsFixed(1),
        maxReachedBpm.toStringAsFixed(1),
        pitchIncreaseCount,
        pitchIncrementStep.toStringAsFixed(1),
        phaseStartTime != null
            ? DateTime.now().difference(phaseStartTime!).inSeconds
            : 0,
        stableThresholdSeconds,
        realExperimentTimeSeriesData.length,
      ]);

      // 空行を追加してデータ部分と分ける
      timeSeriesCSV.add([
        '',
        '',
        '',
        '',
        '',
        '',
        '',
        '',
        '',
      ]);

      // ヘッダー行
      timeSeriesCSV.add([
        'Timestamp_Unix',
        'Timestamp_Readable',
        'Elapsed_Time_Sec',
        'Phase',
        'Target_BPM',
        'Walking_SPM',
        'Stability_Time_Sec',
        'Pitch_Increase_Count',
        'Audio_Playback',
        'Latitude',
        'Longitude',
        'Altitude',
        'Speed',
      ]);

      // 最初のタイムスタンプを基準にする
      int firstTimestamp = realExperimentTimeSeriesData.first['timestamp'];

      // データ行を追加
      for (var dataPoint in realExperimentTimeSeriesData) {
        int timestamp = dataPoint['timestamp'];
        double elapsedSeconds = (timestamp - firstTimestamp) / 1000.0;

        timeSeriesCSV.add([
          timestamp, // Unix timestamp (milliseconds)
          DateFormat('yyyy-MM-dd HH:mm:ss.SSS')
              .format(DateTime.fromMillisecondsSinceEpoch(timestamp)),
          elapsedSeconds.toStringAsFixed(1),
          dataPoint['phase'],
          dataPoint['targetBPM'].toStringAsFixed(1),
          dataPoint['currentSPM'].toStringAsFixed(1),
          dataPoint['phaseStableSeconds'],
          dataPoint['pitchIncreaseCount'],
          dataPoint['isPlaying'] ? 'Playing' : 'Stopped',
          dataPoint['latitude'] != null
              ? dataPoint['latitude'].toString()
              : 'N/A',
          dataPoint['longitude'] != null
              ? dataPoint['longitude'].toString()
              : 'N/A',
          dataPoint['altitude'] != null
              ? dataPoint['altitude'].toString()
              : 'N/A',
          dataPoint['speed'] != null ? dataPoint['speed'].toString() : 'N/A',
        ]);
      }

      // 時系列CSVに変換
      String timeSeriesCsv = const ListToCsvConverter().convert(timeSeriesCSV);

      // 時系列ファイルに保存
      final directory = await getApplicationDocumentsDirectory();
      final dataPath = '${directory.path}/$fileName.csv';
      final dataFile = File(dataPath);
      await dataFile.writeAsString(timeSeriesCsv, encoding: utf8);
      print('Experiment data saved to file: $dataPath');

      // Azureにアップロード
      try {
        // データをアップロード
        String originalFileName = experimentFileName;
        experimentFileName = fileName;
        await _uploadDataToAzure(timeSeriesCsv);
        experimentFileName = originalFileName; // 元に戻す

        ScaffoldMessenger.of(context).showSnackBar(
          const SnackBar(
            content: Text('Experiment data uploaded to Azure'),
            duration: Duration(seconds: 3),
          ),
        );
      } catch (e) {
        print('Azure upload error: $e');
        ScaffoldMessenger.of(context).showSnackBar(
          SnackBar(
            content: Text('Failed to upload to Azure: $e'),
            duration: const Duration(seconds: 3),
          ),
        );
      }
      // Save basic analysis results locally
      try {
        final summaryPath = await saveSpmAnalysis(
          timeSeriesData: realExperimentTimeSeriesData,
          subjectId: subjectId,
          filePrefix: fileName,
        );
        print('Analysis summary saved to: $summaryPath');
      } catch (e) {
        print('Failed to save analysis summary: $e');
      }
    } catch (e) {
      print('Error saving experiment data: $e');
    }
  }

  // 実験フェーズを更新する
  void _updateExperimentPhase() {
    if (!mounted) return;

    // 現在の歩行ピッチを取得
    double currentPitch = gaitAnalysisService?.currentSpm ?? 0.0;

    // 有効な歩行ピッチがない場合はスキップ
    if (currentPitch <= 0) return;

    // 最近のピッチに追加
    recentPitches.add(currentPitch);
    if (recentPitches.length > 10) {
      // 直近10秒分のデータを保持
      recentPitches.removeAt(0);
    }

    setState(() {
      switch (currentPhase) {
        case ExperimentPhase.freeWalking:
          _handleFreeWalkingPhase(currentPitch);
          break;
        case ExperimentPhase.pitchAdjustment:
          _handlePitchAdjustmentPhase(currentPitch);
          break;
        case ExperimentPhase.pitchIncreasing:
          _handlePitchIncreasingPhase(currentPitch);
          break;
      }
    });
  }

  // 自由歩行フェーズの処理
  void _handleFreeWalkingPhase(double currentPitch) {
    // フェーズの経過時間を計算
    final elapsedSeconds = DateTime.now().difference(phaseStartTime!).inSeconds;

    // フェーズの残り時間
    remainingSeconds = freeWalkingDurationSeconds - elapsedSeconds;

    // フェーズ終了判定
    if (elapsedSeconds >= freeWalkingDurationSeconds) {
      // 過去10秒間の平均歩行ピッチを計算
      if (recentPitches.isNotEmpty) {
        baseWalkingPitch =
            recentPitches.reduce((a, b) => a + b) / recentPitches.length;
        baseWalkingPitch = (baseWalkingPitch / 5).round() * 5.0; // 5の倍数に丸める
        targetPitch = baseWalkingPitch;

        // 次のフェーズに移行
        currentPhase = ExperimentPhase.pitchAdjustment;
        phaseStartTime = DateTime.now();

        // 音楽テンポを設定して再生開始
        _changeMusicTempo(targetPitch);
        if (!isPlaying) {
          _metronome.start(bpm: targetPitch);
        }

        print('自由歩行フェーズ終了: 基準ピッチ=$baseWalkingPitch BPM');

        // 通知
        ScaffoldMessenger.of(context).showSnackBar(
          SnackBar(
            content: Text(
                'ピッチ調整フェーズに移行しました。BPM: ${baseWalkingPitch.toStringAsFixed(1)}'),
            duration: const Duration(seconds: 3),
          ),
        );
      }
    }
  }

  // ピッチ調整フェーズの処理
  void _handlePitchAdjustmentPhase(double currentPitch) {
    // 現在のピッチと目標ピッチの差を計算
    final pitchDifference = (currentPitch - targetPitch).abs();

    // ピッチの差が閾値以内か確認
    final isCloseToTarget = pitchDifference < 5.0;

    // ピッチが目標に近い場合、安定カウンターを増加
    if (isCloseToTarget) {
      phaseStableSeconds++;

      // 安定した状態が30秒続いたら次のフェーズへ
      if (phaseStableSeconds >= stableThresholdSeconds) {
        currentPhase = ExperimentPhase.pitchIncreasing;
        phaseStartTime = DateTime.now();
        phaseStableSeconds = 0;

        // 次のピッチ目標を設定（5 BPM増加）
        targetPitch += pitchIncrementStep;
        _changeMusicTempo(targetPitch);

        print('ピッチ調整フェーズ終了: 次のピッチ目標=$targetPitch BPM');

        // 通知
        ScaffoldMessenger.of(context).showSnackBar(
          SnackBar(
            content: Text(
                'ピッチ増加フェーズに移行しました。新しいBPM: ${targetPitch.toStringAsFixed(1)}'),
            duration: const Duration(seconds: 3),
          ),
        );
      }
    } else {
      // 安定していない場合、カウンターをリセット
      phaseStableSeconds = 0;

      // ピッチの差が大きい場合、テンポ調整を検討
      if (pitchDifference >= pitchDifferenceThreshold) {
        // 前回の変更から一定時間経過した場合のみ調整（頻繁な変更を防ぐ）
        if (lastPitchChangeTime == null ||
            DateTime.now().difference(lastPitchChangeTime!).inSeconds >= 5) {
          // 現在のピッチの平均を取得（直近3秒）
          double averagePitch = 0;
          int count = 0;
          for (int i = recentPitches.length - 1;
              i >= math.max(0, recentPitches.length - 3);
              i--) {
            averagePitch += recentPitches[i];
            count++;
          }
          averagePitch /= count;

          // 平均ピッチが5の倍数に近い値であれば調整
          double roundedPitch = (averagePitch / 5).round() * 5.0;

          // 新しいテンポを適用
          targetPitch = roundedPitch;
          _changeMusicTempo(targetPitch);
          lastPitchChangeTime = DateTime.now();

          print('テンポ調整: $targetPitch BPM');
        }
      }
    }
  }

  // ピッチ増加フェーズの処理
  void _handlePitchIncreasingPhase(double currentPitch) {
    // 現在のピッチと目標ピッチの差を計算
    final pitchDifference = currentPitch - targetPitch;

    // ピッチの差が閾値以内か確認
    final isCloseToTarget = pitchDifference.abs() < 5.0;

    // ピッチ差が大きく、ユーザーが追従できていない場合
    if (pitchDifference < -10.0 &&
        (lastPitchChangeTime == null ||
            DateTime.now().difference(lastPitchChangeTime!).inSeconds >= 10)) {
      // ピッチを下げる
      targetPitch -= pitchIncrementStep;
      _changeMusicTempo(targetPitch);
      lastPitchChangeTime = DateTime.now();
      phaseStableSeconds = 0;

      print('ピッチ減少: ユーザーがついていけないため $targetPitch BPM に下げました');

      // 通知
      ScaffoldMessenger.of(context).showSnackBar(
        SnackBar(
          content: Text('テンポを下げました: ${targetPitch.toStringAsFixed(1)} BPM'),
          duration: const Duration(seconds: 2),
        ),
      );
    }
    // ピッチが目標に近い場合、安定カウンターを増加
    else if (isCloseToTarget) {
      phaseStableSeconds++;

      // 安定した状態が30秒続いたら次のピッチ目標へ
      if (phaseStableSeconds >= stableThresholdSeconds) {
        // 次のピッチ目標を設定（5 BPM増加）
        targetPitch += pitchIncrementStep;
        _changeMusicTempo(targetPitch);
        lastPitchChangeTime = DateTime.now();
        phaseStableSeconds = 0;
        pitchIncreaseCount++;

        print('ピッチ増加: 次のピッチ目標=$targetPitch BPM (${pitchIncreaseCount}回目)');

        // 通知
        ScaffoldMessenger.of(context).showSnackBar(
          SnackBar(
            content: Text('テンポを上げました: ${targetPitch.toStringAsFixed(1)} BPM'),
            duration: const Duration(seconds: 2),
          ),
        );
      }
    } else {
      // 安定していない場合、カウンターをリセット
      phaseStableSeconds = 0;
    }
  }

  // 本実験モードのUIを構築
  Widget _buildRealExperimentModeUI() {
    return SingleChildScrollView(
      child: Padding(
        padding: const EdgeInsets.all(16.0),
        child: Column(
          crossAxisAlignment: CrossAxisAlignment.start,
          children: [
            // 実験フェーズ情報カード
            Card(
              elevation: 4,
              color: _getPhaseColor(),
              child: Padding(
                padding: const EdgeInsets.all(16.0),
                child: Column(
                  crossAxisAlignment: CrossAxisAlignment.start,
                  children: [
                    Row(
                      mainAxisAlignment: MainAxisAlignment.spaceBetween,
                      children: [
                        Row(
                          children: [
                            Icon(_getPhaseIcon(), color: Colors.white),
                            const SizedBox(width: 8),
                            Text(
                              _getPhaseName(),
                              style: const TextStyle(
                                fontSize: 18,
                                fontWeight: FontWeight.bold,
                                color: Colors.white,
                              ),
                            ),
                          ],
                        ),
                        IconButton(
                          icon: const Icon(Icons.settings, color: Colors.white),
                          onPressed: _showExperimentSettings,
                        ),
                      ],
                    ),
                    const SizedBox(height: 12),
                    _buildPhaseInfoContent(),
                  ],
                ),
              ),
            ),
            const SizedBox(height: 16),

            // 歩行ピッチ情報カード
            Card(
              elevation: 4,
              child: Padding(
                padding: const EdgeInsets.all(16.0),
                child: Column(
                  crossAxisAlignment: CrossAxisAlignment.start,
                  children: [
                    const Row(
                      children: [
                        Icon(Icons.directions_walk, color: Colors.blue),
                        SizedBox(width: 8),
                        Text(
                          '歩行ピッチ情報',
                          style: TextStyle(
                            fontSize: 18,
                            fontWeight: FontWeight.bold,
                          ),
                        ),
                      ],
                    ),
                    const SizedBox(height: 16),
                    Row(
                      mainAxisAlignment: MainAxisAlignment.spaceBetween,
                      children: [
                        Column(
                          crossAxisAlignment: CrossAxisAlignment.start,
                          children: [
                            const Text(
                              '現在のピッチ:',
                              style: TextStyle(fontWeight: FontWeight.bold),
                            ),
                            Text(
                              '${_displaySpm > 0 ? _displaySpm.toStringAsFixed(1) : "--"} SPM',
                              style: const TextStyle(
                                fontSize: 24,
                                fontWeight: FontWeight.bold,
                                color: Colors.blue,
                              ),
                            ),
                          ],
                        ),
                        Column(
                          crossAxisAlignment: CrossAxisAlignment.end,
                          children: [
                            const Text(
                              '目標ピッチ:',
                              style: TextStyle(fontWeight: FontWeight.bold),
                            ),
                            Text(
                              '${targetPitch > 0 ? targetPitch.toStringAsFixed(1) : "--"} BPM',
                              style: TextStyle(
                                fontSize: 24,
                                fontWeight: FontWeight.bold,
                                color: targetPitch > 0
                                    ? Colors.green
                                    : Colors.grey,
                              ),
                            ),
                          ],
                        ),
                      ],
                    ),
                    const SizedBox(height: 16),
                    LinearProgressIndicator(
                      value: targetPitch > 0 && _displaySpm > 0
                          ? math.min(1.0, _displaySpm / targetPitch)
                          : 0.0,
                      backgroundColor: Colors.grey.shade200,
                      color: _getPitchProgressColor(),
                    ),
                    const SizedBox(height: 8),
                    Row(
                      mainAxisAlignment: MainAxisAlignment.center,
                      children: [
                        if (phaseStableSeconds > 0)
                          Text(
                            '安定: $phaseStableSeconds / $stableThresholdSeconds 秒',
                            style: const TextStyle(fontWeight: FontWeight.bold),
                          ),
                      ],
                    ),
                  ],
                ),
              ),
            ),
            const SizedBox(height: 16),

            // 音楽再生コントロールカード
            Card(
              elevation: 4,
              child: Padding(
                padding: const EdgeInsets.all(16.0),
                child: Column(
                  crossAxisAlignment: CrossAxisAlignment.start,
                  children: [
                    const Row(
                      children: [
                        Icon(Icons.music_note, color: Colors.purple),
                        SizedBox(width: 8),
                        Text(
                          '音楽コントロール',
                          style: TextStyle(
                            fontSize: 18,
                            fontWeight: FontWeight.bold,
                          ),
                        ),
                      ],
                    ),
                    const SizedBox(height: 16),
                    Row(
                      mainAxisAlignment: MainAxisAlignment.spaceBetween,
                      children: [
                        Text(
                          '現在のテンポ: ${currentMusicBPM.toStringAsFixed(1)} BPM',
                          style: const TextStyle(
                            fontSize: 16,
                            fontWeight: FontWeight.bold,
                          ),
                        ),
                        ElevatedButton.icon(
                          icon:
                              Icon(isPlaying ? Icons.pause : Icons.play_arrow),
                          label: Text(isPlaying ? '一時停止' : '再生'),
                          onPressed: currentPhase == ExperimentPhase.freeWalking
                              ? null
                              : _togglePlayback,
                          style: ElevatedButton.styleFrom(
                            backgroundColor:
                                isPlaying ? Colors.orange : Colors.green,
                            foregroundColor: Colors.white,
                          ),
                        ),
                      ],
                    ),
                  ],
                ),
              ),
            ),
            const SizedBox(height: 16),

            // SPM推移グラフ
            if (bpmSpots.length > 1)
              Card(
                elevation: 4,
                child: Padding(
                  padding: const EdgeInsets.all(16.0),
                  child: Column(
                    crossAxisAlignment: CrossAxisAlignment.start,
                    children: [
                      const Row(
                        children: [
                          Icon(Icons.timeline, color: Colors.purple),
                          SizedBox(width: 8),
                          Text(
                            'SPM推移グラフ',
                            style: TextStyle(
                              fontSize: 18,
                              fontWeight: FontWeight.bold,
                            ),
                          ),
                        ],
                      ),
                      const SizedBox(height: 16),
                      SizedBox(
                        height: 200,
                        child: LineChart(
                          LineChartData(
                            gridData: FlGridData(show: true),
                            titlesData: FlTitlesData(
                              leftTitles: AxisTitles(
                                sideTitles: SideTitles(
                                  showTitles: true,
                                  reservedSize: 40,
                                  getTitlesWidget: (value, meta) =>
                                      Text(value.toInt().toString()),
                                ),
                              ),
                              bottomTitles: AxisTitles(
                                sideTitles: SideTitles(
                                  showTitles: true,
                                  reservedSize: 30,
                                  interval: 5000,
                                  getTitlesWidget: (value, meta) {
                                    final dt =
                                        DateTime.fromMillisecondsSinceEpoch(
                                            value.toInt());
                                    return Text(
                                        DateFormat('HH:mm:ss').format(dt));
                                  },
                                ),
                              ),
                              topTitles: AxisTitles(
                                  sideTitles: SideTitles(showTitles: false)),
                              rightTitles: AxisTitles(
                                  sideTitles: SideTitles(showTitles: false)),
                            ),
                            borderData: FlBorderData(show: true),
                            minX: bpmSpots.first.x,
                            maxX: bpmSpots.last.x,
                            minY: minY,
                            maxY: maxY,
                            lineBarsData: [
                              // 検出SPM
                              LineChartBarData(
                                spots: bpmSpots,
                                isCurved: false,
                                color: Colors.blue,
                                barWidth: 2,
                                dotData: FlDotData(show: false),
                              ),
                              // 目標BPM（直線）
                              if (targetPitch > 0)
                                LineChartBarData(
                                  spots: [
                                    FlSpot(bpmSpots.first.x, targetPitch),
                                    FlSpot(bpmSpots.last.x, targetPitch),
                                  ],
                                  color: Colors.red.withOpacity(0.7),
                                  barWidth: 2,
                                  dotData: FlDotData(show: false),
                                  dashArray: [5, 5],
                                ),
                            ],
                          ),
                        ),
                      ),
                    ],
                  ),
                ),
              ),
          ],
        ),
      ),
    );
  }

  // フェーズに応じたカラーを取得
  Color _getPhaseColor() {
    switch (currentPhase) {
      case ExperimentPhase.freeWalking:
        return Colors.blue;
      case ExperimentPhase.pitchAdjustment:
        return Colors.teal;
      case ExperimentPhase.pitchIncreasing:
        return Colors.purple;
    }
  }

  // フェーズに応じたアイコンを取得
  IconData _getPhaseIcon() {
    switch (currentPhase) {
      case ExperimentPhase.freeWalking:
        return Icons.directions_walk;
      case ExperimentPhase.pitchAdjustment:
        return Icons.sync;
      case ExperimentPhase.pitchIncreasing:
        return Icons.trending_up;
    }
  }

  // フェーズ名を取得
  String _getPhaseName() {
    switch (currentPhase) {
      case ExperimentPhase.freeWalking:
        return '自由歩行フェーズ';
      case ExperimentPhase.pitchAdjustment:
        return 'ピッチ調整フェーズ';
      case ExperimentPhase.pitchIncreasing:
        return 'ピッチ増加フェーズ';
    }
  }

  // フェーズ情報コンテンツを構築
  Widget _buildPhaseInfoContent() {
    switch (currentPhase) {
      case ExperimentPhase.freeWalking:
        return Column(
          crossAxisAlignment: CrossAxisAlignment.start,
          children: [
            const Text(
              '自由に歩いてください。後半10秒間の歩行ピッチを計測します。',
              style: TextStyle(color: Colors.white),
            ),
            const SizedBox(height: 8),
            Text(
              '残り時間: $remainingSeconds 秒',
              style: const TextStyle(
                fontWeight: FontWeight.bold,
                fontSize: 16,
                color: Colors.white,
              ),
            ),
            const SizedBox(height: 8),
            LinearProgressIndicator(
              value: 1 - (remainingSeconds / freeWalkingDurationSeconds),
              backgroundColor: Colors.white.withOpacity(0.3),
              color: Colors.white,
            ),
          ],
        );
      case ExperimentPhase.pitchAdjustment:
        return Column(
          crossAxisAlignment: CrossAxisAlignment.start,
          children: [
            const Text(
              'ピッチを音楽に合わせてください。1分間安定したら次のフェーズに移行します。',
              style: TextStyle(color: Colors.white),
            ),
            const SizedBox(height: 8),
            if (phaseStableSeconds > 0)
              LinearProgressIndicator(
                value: phaseStableSeconds / stableThresholdSeconds,
                backgroundColor: Colors.white.withOpacity(0.3),
                color: Colors.white,
              ),
          ],
        );
      case ExperimentPhase.pitchIncreasing:
        return Column(
          crossAxisAlignment: CrossAxisAlignment.start,
          children: [
            const Text(
              'ピッチを音楽に合わせてください。1分間安定したら次のピッチレベルに進みます。',
              style: TextStyle(color: Colors.white),
            ),
            const SizedBox(height: 8),
            Text(
              'ピッチ上昇回数: $pitchIncreaseCount 回',
              style: const TextStyle(
                fontWeight: FontWeight.bold,
                fontSize: 16,
                color: Colors.white,
              ),
            ),
            const SizedBox(height: 8),
            if (phaseStableSeconds > 0)
              LinearProgressIndicator(
                value: phaseStableSeconds / stableThresholdSeconds,
                backgroundColor: Colors.white.withOpacity(0.3),
                color: Colors.white,
              ),
          ],
        );
    }
  }

  // ピッチ進捗に応じた色を取得
  Color _getPitchProgressColor() {
    if (_displaySpm <= 0 || targetPitch <= 0) return Colors.grey;

    double ratio = _displaySpm / targetPitch;
    if (ratio > 1.05) return Colors.red; // 5%以上超過
    if (ratio > 0.95) return Colors.green; // ±5%以内
    if (ratio > 0.85) return Colors.orange; // 5〜15%不足
    return Colors.red; // 15%以上不足
  }

  // 実験設定ダイアログを表示
  void _showExperimentSettings() {
    showDialog(
      context: context,
      builder: (context) {
        int tempFreeWalkingDuration = freeWalkingDurationSeconds;
        int tempStableThreshold = stableThresholdSeconds;
        double tempPitchDifferenceThreshold = pitchDifferenceThreshold;
        double tempPitchIncrementStep = pitchIncrementStep;
        bool tempUseVibration = useVibration; // バイブレーション設定

        return AlertDialog(
          title: const Text('実験設定'),
          content: SingleChildScrollView(
            child: Column(
              mainAxisSize: MainAxisSize.min,
              crossAxisAlignment: CrossAxisAlignment.start,
              children: [
                // 既存の設定項目

                // ... 他の設定 ...

                const SizedBox(height: 16),

                // バイブレーション設定
                Row(
                  mainAxisAlignment: MainAxisAlignment.spaceBetween,
                  children: [
                    const Text('バイブレーション',
                        style: TextStyle(fontWeight: FontWeight.bold)),
                    Switch(
                      value: tempUseVibration,
                      onChanged: (value) {
                        setState(() {
                          tempUseVibration = value;
                        });
                      },
                    ),
                  ],
                ),
                const Text('音と一緒に振動フィードバックを提供します'),
                const SizedBox(height: 16),
              ],
            ),
          ),
          actions: [
            TextButton(
              onPressed: () {
                Navigator.of(context).pop();
              },
              child: const Text('キャンセル'),
            ),
            TextButton(
              onPressed: () {
                setState(() {
                  freeWalkingDurationSeconds = tempFreeWalkingDuration;
                  stableThresholdSeconds = tempStableThreshold;
                  pitchDifferenceThreshold = tempPitchDifferenceThreshold;
                  pitchIncrementStep = tempPitchIncrementStep;
                  useVibration = tempUseVibration;

                  // メトロノームにバイブレーション設定を反映
                  _metronome.setVibration(useVibration);
                });
                Navigator.of(context).pop();
              },
              child: const Text('保存'),
            ),
          ],
        );
      },
    );
  }

  // データモニターモードのUIを構築 (未使用のため削除)

  // 信頼性インジケーターを構築 (未使用のため削除)

  // 加速度データの列を構築
  Widget _buildAccelDataColumn(String title, double? value, Color color) {
    return Column(
      children: [
        Text(
          title,
          style: TextStyle(
            color: color,
            fontWeight: FontWeight.bold,
          ),
        ),
        const SizedBox(height: 4),
        Text(
          value != null ? value.toStringAsFixed(3) : "--",
          style: TextStyle(
            fontSize: 16,
            color: color,
          ),
        ),
        Text(
          "G",
          style: TextStyle(
            fontSize: 12,
            color: color.withOpacity(0.7),
          ),
        ),
      ],
    );
  }

  // ジャイロセンサーデータの列を構築
  Widget _buildGyroDataColumn(String title, double? value, Color color) {
    return Column(
      children: [
        Text(
          title,
          style: TextStyle(
            color: color,
            fontWeight: FontWeight.bold,
          ),
        ),
        const SizedBox(height: 4),
        Text(
          value != null ? value.toStringAsFixed(3) : "--",
          style: TextStyle(
            fontSize: 16,
            color: color,
          ),
        ),
        Text(
          "deg/s",
          style: TextStyle(
            fontSize: 12,
            color: color.withOpacity(0.7),
          ),
        ),
      ],
    );
  }

  // 情報行を構築
  Widget _buildInfoRow(String label, String value) {
    return Padding(
      padding: const EdgeInsets.symmetric(vertical: 4.0),
      child: Row(
        mainAxisAlignment: MainAxisAlignment.spaceBetween,
        children: [
          Text(
            label,
            style: const TextStyle(
              fontWeight: FontWeight.bold,
            ),
          ),
          Text(
            value,
            style: const TextStyle(
              fontSize: 16,
            ),
          ),
        ],
      ),
    );
  }

  // 実験モードのUIを構築
  Widget _buildExperimentMode() {
    return Column(
      children: [
        // 実験設定
        Card(
          margin: const EdgeInsets.all(16),
          child: Padding(
            padding: const EdgeInsets.all(16.0),
            child: Column(
              crossAxisAlignment: CrossAxisAlignment.start,
              children: [
                const Row(
                  children: [
                    Icon(Icons.science, color: Colors.amber),
                    SizedBox(width: 8),
                    Text(
                      '加速度データ収集',
                      style: TextStyle(
                        fontSize: 18,
                        fontWeight: FontWeight.bold,
                      ),
                    ),
                  ],
                ),
                const SizedBox(height: 16),
                Text(
                  '加速度データを記録して後から解析することができます。100ミリ秒ごとに3軸の加速度データとBPM情報を記録します。',
                  style: TextStyle(fontSize: 14, color: Colors.grey.shade700),
                ),
                const SizedBox(height: 8),
                Text(
                  '音声テンポの設定はファイル名と保存データに記録されます。実験目的に合わせたテンポを選択してください。',
                  style: TextStyle(fontSize: 14, color: Colors.blue.shade700),
                ),
                const SizedBox(height: 12),
                Row(
                  mainAxisAlignment: MainAxisAlignment.spaceBetween,
                  children: [
                    Row(
                      children: [
                        const Text('実験時間: '),
                        DropdownButton<int>(
                          value: experimentDurationSeconds,
                          items: [30, 60, 120, 180, 300].map((int value) {
                            return DropdownMenuItem<int>(
                              value: value,
                              child: Text(
                                  '${value ~/ 60 > 0 ? "${value ~/ 60}分" : ""}${value % 60 > 0 ? "${value % 60}秒" : ""}'),
                            );
                          }).toList(),
                          onChanged: isRecording
                              ? null
                              : (int? newValue) {
                                  if (newValue != null) {
                                    setState(() {
                                      experimentDurationSeconds = newValue;
                                      remainingSeconds = newValue;
                                    });
                                  }
                                },
                        ),
                      ],
                    ),
                    Text(
                      '推定サイズ: ${_estimateFileSize()}',
                      style: TextStyle(
                          fontSize: 14,
                          color: Colors.grey.shade700,
                          fontStyle: FontStyle.italic),
                    ),
                  ],
                ),
                const SizedBox(height: 12),
                Row(
                  mainAxisAlignment: MainAxisAlignment.spaceBetween,
                  children: [
                    Row(
                      children: [
                        const Text('音声テンポ: '),
                        DropdownButton<MusicTempo>(
                          value: selectedTempo,
                          items: experimentTempoPresets.map((tempo) {
                            return DropdownMenuItem<MusicTempo>(
                              value: tempo,
                              child: Text(tempo.name),
                            );
                          }).toList(),
                          onChanged: isRecording || isPlaying
                              ? null
                              : (MusicTempo? newTempo) {
                                  if (newTempo != null) {
                                    _changeTempo(newTempo);
                                  }
                                },
                        ),
                        if (isRecording || isPlaying)
                          Padding(
                            padding: const EdgeInsets.only(left: 8.0),
                            child: Tooltip(
                              message: isPlaying
                                  ? '再生中はテンポを変更できません。一時停止してから変更してください。'
                                  : '記録中はテンポを変更できません。',
                              child: Icon(
                                Icons.info_outline,
                                size: 16,
                                color: Colors.orange,
                              ),
                            ),
                          ),
                      ],
                    ),
                    // 現在のBPM値を表示
                    Text(
                      '現在: ${currentMusicBPM.toStringAsFixed(1)} BPM',
                      style: TextStyle(
                        fontSize: 14,
                        fontWeight: FontWeight.bold,
                        color: Colors.blue.shade700,
                      ),
                    ),
                  ],
                ),
                const SizedBox(height: 16),
                Row(
                  mainAxisAlignment: MainAxisAlignment.spaceEvenly,
                  children: [
                    ElevatedButton.icon(
                      icon: Icon(isPlaying ? Icons.pause : Icons.play_arrow),
                      label: Text(isPlaying ? "一時停止" : "再生"),
                      onPressed: _togglePlayback,
                      style: ElevatedButton.styleFrom(
                        backgroundColor:
                            isPlaying ? Colors.orange : Colors.green,
                        foregroundColor: Colors.white,
                      ),
                    ),
                    ElevatedButton.icon(
                      icon: Icon(
                          isRecording ? Icons.stop : Icons.fiber_manual_record),
                      label: Text(isRecording ? "記録停止" : "記録開始"),
                      onPressed: latestData == null ? null : _toggleRecording,
                      style: ElevatedButton.styleFrom(
                        backgroundColor: isRecording ? Colors.red : Colors.blue,
                        foregroundColor: Colors.white,
                      ),
                    ),
                  ],
                ),
              ],
            ),
          ),
        ),

        // 残り時間表示（記録中のみ）
        if (isRecording && experimentTimer != null) ...[
          Container(
            padding: const EdgeInsets.symmetric(vertical: 8),
            color: Colors.amber.shade50,
            child: Column(
              children: [
                LinearProgressIndicator(
                  value: remainingSeconds / experimentDurationSeconds,
                ),
                const SizedBox(height: 4),
                Row(
                  mainAxisAlignment: MainAxisAlignment.center,
                  children: [
                    Text(
                      "残り時間: $remainingSeconds 秒",
                      textAlign: TextAlign.center,
                      style: const TextStyle(fontWeight: FontWeight.bold),
                    ),
                    const SizedBox(width: 16),
                    Text(
                      "記録データ: ${experimentRecords.length} 行",
                      textAlign: TextAlign.center,
                      style: TextStyle(
                        fontWeight: FontWeight.bold,
                        color: Colors.blue.shade700,
                      ),
                    ),
                  ],
                ),
              ],
            ),
          ),
        ],

        // スクロール可能なデータ表示部分
        Expanded(
          child: SingleChildScrollView(
            padding: const EdgeInsets.all(16),
            child: Column(
              children: [
                // BPMトラッキンググラフ
                if (bpmSpots.isNotEmpty) ...[
                  Card(
                    child: Padding(
                      padding: const EdgeInsets.all(16.0),
                      child: Column(
                        crossAxisAlignment: CrossAxisAlignment.start,
                        children: [
                          const Row(
                            children: [
                              Icon(Icons.timeline, color: Colors.blue),
                              SizedBox(width: 8),
                              Text(
                                'SPM推移グラフ', // ラベル変更
                                style: TextStyle(
                                  fontSize: 18,
                                  fontWeight: FontWeight.bold,
                                ),
                              ),
                            ],
                          ),
                          const SizedBox(height: 16),
                          SizedBox(
                            height: 200,
                            child: LineChart(
                              LineChartData(
                                gridData: FlGridData(show: true),
                                titlesData: FlTitlesData(
                                  leftTitles: AxisTitles(
                                    sideTitles: SideTitles(
                                      showTitles: true,
                                      reservedSize: 40,
                                      getTitlesWidget: (value, meta) =>
                                          Text(value.toInt().toString()),
                                    ),
                                  ),
                                  bottomTitles: AxisTitles(
                                    sideTitles: SideTitles(
                                      showTitles: true,
                                      reservedSize: 30,
                                      interval: 5000, // 5秒ごと
                                      getTitlesWidget: (value, meta) {
                                        final dt =
                                            DateTime.fromMillisecondsSinceEpoch(
                                                value.toInt());
                                        return Text(
                                            DateFormat('HH:mm:ss').format(dt));
                                      },
                                    ),
                                  ),
                                  topTitles: AxisTitles(
                                      sideTitles:
                                          SideTitles(showTitles: false)),
                                  rightTitles: AxisTitles(
                                      sideTitles:
                                          SideTitles(showTitles: false)),
                                ),
                                borderData: FlBorderData(show: true),
                                minX: 0, // 実験開始からの時間 or レコード数
                                maxX: bpmSpots.length.toDouble(),
                                minY: minY,
                                maxY: maxY,
                                lineBarsData: [
                                  // 検出SPM
                                  LineChartBarData(
                                    spots: bpmSpots,
                                    isCurved: false,
                                    color: Colors.blue,
                                    barWidth: 2,
                                    dotData: FlDotData(show: false),
                                  ),
                                  // ターゲットBPM (直線)
                                  if (targetPitch > 0)
                                    LineChartBarData(
                                      spots: [
                                        FlSpot(bpmSpots.first.x, targetPitch),
                                        FlSpot(bpmSpots.last.x, targetPitch),
                                      ],
                                      color: Colors.red.withOpacity(0.5),
                                      barWidth: 2,
                                      dotData: FlDotData(show: false),
                                      dashArray: [5, 5],
                                    ),
                                ],
                              ),
                            ),
                          ),
                        ],
                      ),
                    ),
                  ),
                  const SizedBox(height: 16),
                ],

                // データレコード表示 (SPMを表示するように修正)
                Card(
                  child: Padding(
                    padding: const EdgeInsets.all(16.0),
                    child: Column(
                      crossAxisAlignment: CrossAxisAlignment.start,
                      children: [
                        const Row(
                          children: [
                            Icon(Icons.data_array, color: Colors.green),
                            SizedBox(width: 8),
                            Text(
                              '収集データ',
                              style: TextStyle(
                                fontSize: 18,
                                fontWeight: FontWeight.bold,
                              ),
                            ),
                          ],
                        ),
                        const SizedBox(height: 8),
                        // データ統計情報
                        if (experimentRecords.isNotEmpty) ...[
                          Padding(
                            padding: const EdgeInsets.symmetric(vertical: 8.0),
                            child: Container(
                              padding: const EdgeInsets.all(12),
                              decoration: BoxDecoration(
                                color: Colors.grey.shade100,
                                borderRadius: BorderRadius.circular(8),
                              ),
                              child: Column(
                                crossAxisAlignment: CrossAxisAlignment.start,
                                children: [
                                  Text(
                                    'データ統計情報',
                                    style: TextStyle(
                                      fontWeight: FontWeight.bold,
                                      color: Colors.grey.shade800,
                                    ),
                                  ),
                                  const SizedBox(height: 8),
                                  Text(
                                    '合計レコード数: ${experimentRecords.length}',
                                    style: const TextStyle(fontSize: 14),
                                  ),
                                  Text(
                                    '記録間隔: 100ミリ秒',
                                    style: const TextStyle(fontSize: 14),
                                  ),
                                  Text(
                                    '推定ファイルサイズ: ${(experimentRecords.length * 100 / 1024).toStringAsFixed(1)} KB',
                                    style: const TextStyle(fontSize: 14),
                                  ),
                                  Text(
                                    '保存ファイル名: $experimentFileName',
                                    style: const TextStyle(fontSize: 14),
                                  ),
                                ],
                              ),
                            ),
                          ),
                        ],
                        const SizedBox(height: 8),
                        if (experimentRecords.isEmpty)
                          const Padding(
                            padding: EdgeInsets.symmetric(vertical: 12),
                            child: Text("まだデータがありません"),
                          )
                        else
                          Column(
                            children: experimentRecords.reversed
                                .take(5)
                                .map((record) {
                              return ListTile(
                                dense: true,
                                title: Text(
                                  "時刻: ${DateFormat('HH:mm:ss.SSS').format(record.timestamp)}",
                                  style: const TextStyle(fontSize: 14),
                                ),
                                subtitle: Column(
                                  crossAxisAlignment: CrossAxisAlignment.start,
                                  children: [
                                    Text(
                                      "目標: ${record.targetBPM.toStringAsFixed(1)} BPM / " +
                                          "検出: ${record.detectedBPM?.toStringAsFixed(1) ?? 'N/A'} SPM", // 単位変更
                                      style: const TextStyle(fontSize: 13),
                                    ),
                                    Text(
                                      "加速度: X=${record.accX?.toStringAsFixed(3) ?? 'N/A'}, Y=${record.accY?.toStringAsFixed(3) ?? 'N/A'}, Z=${record.accZ?.toStringAsFixed(3) ?? 'N/A'}",
                                      style: const TextStyle(fontSize: 13),
                                    ),
                                  ],
                                ),
                              );
                            }).toList(),
                          ),
                        const SizedBox(height: 50),
                      ],
                    ),
                  ),
                ),
              ],
            ),
          ),
        ),
      ],
    );
  }

  // 実験モードのUI (SPM表示に合わせる)
  Widget _buildExperimentModeUI() {
    return Column(
      children: [
        // 実験設定カード (変更なし)
        Card(
            // ...
            ),
        // 残り時間表示 (変更なし)
        if (isRecording && experimentTimer != null) ...[
          // ...
        ],
        // スクロール可能なデータ表示部分
        Expanded(
          child: SingleChildScrollView(
            padding: const EdgeInsets.all(16),
            child: Column(
              children: [
                // --- SPMトラッキンググラフ ---
                if (bpmSpots.isNotEmpty) ...[
                  Card(
                    child: Padding(
                      padding: const EdgeInsets.all(16.0),
                      child: Column(
                        crossAxisAlignment: CrossAxisAlignment.start,
                        children: [
                          const Row(
                            children: [
                              Icon(Icons.timeline, color: Colors.blue),
                              SizedBox(width: 8),
                              Text(
                                'SPM推移グラフ', // ラベル変更
                                style: TextStyle(
                                  fontSize: 18,
                                  fontWeight: FontWeight.bold,
                                ),
                              ),
                            ],
                          ),
                          const SizedBox(height: 16),
                          SizedBox(
                            height: 200,
                            child: LineChart(
                              LineChartData(
                                gridData: FlGridData(show: true),
                                titlesData: FlTitlesData(
                                  leftTitles: AxisTitles(
                                    sideTitles: SideTitles(
                                      showTitles: true,
                                      reservedSize: 40,
                                      getTitlesWidget: (value, meta) =>
                                          Text(value.toInt().toString()),
                                    ),
                                  ),
                                  bottomTitles: AxisTitles(
                                    sideTitles: SideTitles(
                                      showTitles: true,
                                      reservedSize: 30,
                                      // X軸は経過時間 or レコード数で表示
                                      // getTitlesWidget: ...
                                    ),
                                  ),
                                  topTitles: AxisTitles(
                                      sideTitles:
                                          SideTitles(showTitles: false)),
                                  rightTitles: AxisTitles(
                                      sideTitles:
                                          SideTitles(showTitles: false)),
                                ),
                                borderData: FlBorderData(show: true),
                                minX: 0, // 実験開始からの時間 or レコード数
                                maxX: bpmSpots.length.toDouble(),
                                minY: minY,
                                maxY: maxY,
                                lineBarsData: [
                                  // 検出SPM
                                  LineChartBarData(
                                    spots: bpmSpots,
                                    isCurved: false,
                                    color: Colors.blue,
                                    barWidth: 2,
                                    dotData: FlDotData(show: false),
                                  ),
                                  // ターゲットBPM (直線)
                                  LineChartBarData(
                                    spots: [
                                      FlSpot(0, currentMusicBPM),
                                      FlSpot(bpmSpots.length.toDouble(),
                                          currentMusicBPM),
                                    ],
                                    color: Colors.red.withOpacity(0.5),
                                    barWidth: 2,
                                    dotData: FlDotData(show: false),
                                    dashArray: [5, 5],
                                  ),
                                ],
                              ),
                            ),
                          ),
                        ],
                      ),
                    ),
                  ),
                  const SizedBox(height: 16),
                ],
                // データレコード表示 (SPMを表示するように修正)
                Card(
                  child: Padding(
                    padding: const EdgeInsets.all(16.0),
                    child: Column(
                      crossAxisAlignment: CrossAxisAlignment.start,
                      children: [
                        // ... (ヘッダー部分は変更なし)
                        if (experimentRecords.isNotEmpty) ...[
                          // ... (統計情報表示は変更なし)
                        ],
                        const SizedBox(height: 8),
                        if (experimentRecords.isEmpty)
                          const Padding(
                            padding: EdgeInsets.symmetric(vertical: 12),
                            child: Text("まだデータがありません"),
                          )
                        else
                          Column(
                            children: experimentRecords.reversed
                                .take(5)
                                .map((record) {
                              return ListTile(
                                dense: true,
                                title: Text(
                                  "時刻: ${DateFormat('HH:mm:ss.SSS').format(record.timestamp)}",
                                  style: const TextStyle(fontSize: 14),
                                ),
                                subtitle: Column(
                                  crossAxisAlignment: CrossAxisAlignment.start,
                                  children: [
                                    Text(
                                      "目標: ${record.targetBPM.toStringAsFixed(1)} BPM / " +
                                          "検出: ${record.detectedBPM?.toStringAsFixed(1) ?? 'N/A'} SPM", // 単位変更
                                      style: const TextStyle(fontSize: 13),
                                    ),
                                    // 加速度データ表示は変更なし
                                    Text(
                                      "加速度: X=${record.accX?.toStringAsFixed(3) ?? 'N/A'}, Y=${record.accY?.toStringAsFixed(3) ?? 'N/A'}, Z=${record.accZ?.toStringAsFixed(3) ?? 'N/A'}",
                                      style: const TextStyle(fontSize: 13),
                                    ),
                                  ],
                                ),
                              );
                            }).toList(),
                          ),
                        const SizedBox(height: 50),
                      ],
                    ),
                  ),
                ),
              ],
            ),
          ),
        ),
      ],
    );
  }

  // データモニターモードのUI
  Widget _buildDataMonitorModeUI() {
    return SingleChildScrollView(
      physics: const AlwaysScrollableScrollPhysics(),
      child: Padding(
        padding: const EdgeInsets.all(16.0),
        child: Column(
          crossAxisAlignment: CrossAxisAlignment.start,
          children: [
            const Text(
              'リアルタイムデータ',
              style: TextStyle(fontSize: 20, fontWeight: FontWeight.bold),
            ),
            const SizedBox(height: 16),

            // --- 歩行ピッチ (SPM) 表示カード ---
            Card(
              elevation: 4,
              color: Colors.lightBlue.shade50,
              child: Padding(
                padding: const EdgeInsets.all(16.0),
                child: Column(
                  crossAxisAlignment: CrossAxisAlignment.start,
                  children: [
                    Row(
                      children: [
                        const Icon(Icons.directions_walk,
                            color: Colors.blue), // アイコン変更
                        const SizedBox(width: 8),
                        const Text(
                          '歩行ピッチ (SPM)', // ラベル変更
                          style: TextStyle(
                            fontSize: 18,
                            fontWeight: FontWeight.bold,
                          ),
                        ),
                        const Spacer(),
                        // 記録中インジケーター (新規追加)
                        if (isRecording)
                          Container(
                            padding: const EdgeInsets.symmetric(
                                horizontal: 8, vertical: 4),
                            decoration: BoxDecoration(
                              color: Colors.red,
                              borderRadius: BorderRadius.circular(12),
                            ),
                            child: const Row(
                              mainAxisSize: MainAxisSize.min,
                              children: [
                                Icon(Icons.fiber_manual_record,
                                    color: Colors.white, size: 12),
                                SizedBox(width: 4),
                                Text(
                                  '記録中',
                                  style: TextStyle(
                                    color: Colors.white,
                                    fontWeight: FontWeight.bold,
                                    fontSize: 12,
                                  ),
                                ),
                              ],
                            ),
                          ),
                      ],
                    ),
                    const SizedBox(height: 10),
                    Row(
                      crossAxisAlignment: CrossAxisAlignment.end,
                      children: [
                        Text(
                          _displaySpm > 0
                              ? _displaySpm.toStringAsFixed(1)
                              : '--',
                          style: const TextStyle(
                            fontSize: 36,
                            fontWeight: FontWeight.bold,
                            color: Colors.indigo,
                          ),
                        ),
                        const SizedBox(width: 8),
                        const Text(
                          'SPM', // 単位変更
                          style: TextStyle(
                            fontSize: 16,
                            color: Colors.indigo,
                          ),
                        ),
                        const Spacer(),
                        Text(
                          '歩数: $_displayStepCount',
                          style: TextStyle(
                            fontSize: 16,
                            color: Colors.grey.shade700,
                          ),
                        ),
                      ],
                    ),
                    Padding(
                      padding: const EdgeInsets.only(top: 8.0),
                      child: Text(
                        latestData?.timestamp != null
                            ? '最終センサー更新: ${DateFormat('HH:mm:ss.SSS').format(DateTime.fromMillisecondsSinceEpoch(latestData!.timestamp))}'
                            : '',
                        style: TextStyle(
                          fontSize: 12,
                          color: Colors.grey.shade600,
                        ),
                      ),
                    ),
                    // 記録ボタン追加 (新規追加)
                    const SizedBox(height: 16),
                    Row(
                      mainAxisAlignment: MainAxisAlignment.center,
                      children: [
                        ElevatedButton.icon(
                          icon: Icon(
                            isRecording
                                ? Icons.stop
                                : Icons.fiber_manual_record,
                            color: Colors.white,
                          ),
                          label: Text(
                            isRecording ? "記録停止" : "記録開始",
                            style: const TextStyle(color: Colors.white),
                          ),
                          onPressed:
                              latestData == null ? null : _toggleRecording,
                          style: ElevatedButton.styleFrom(
                            backgroundColor:
                                isRecording ? Colors.red : Colors.blue,
                            padding: const EdgeInsets.symmetric(
                                horizontal: 16, vertical: 10),
                          ),
                        ),
                        if (isRecording)
                          Padding(
                            padding: const EdgeInsets.only(left: 8.0),
                            child: Text(
                              '収集データ: ${experimentRecords.length} 行',
                              style: TextStyle(
                                fontWeight: FontWeight.bold,
                                color: Colors.blue.shade700,
                              ),
                            ),
                          ),
                      ],
                    ),
                  ],
                ),
              ),
            ),
            const SizedBox(height: 16),

            // --- ★歩行解析詳細カード (新規追加) ---
            Card(
              elevation: 4,
              color: Colors.amber.shade50,
              child: Padding(
                padding: const EdgeInsets.all(16.0),
                child: Column(
                  crossAxisAlignment: CrossAxisAlignment.start,
                  children: [
                    const Row(
                      children: [
                        Icon(Icons.analytics, color: Colors.amber),
                        SizedBox(width: 8),
                        Text(
                          '歩行解析詳細',
                          style: TextStyle(
                            fontSize: 18,
                            fontWeight: FontWeight.bold,
                          ),
                        ),
                      ],
                    ),
                    const SizedBox(height: 16),
                    _buildInfoRow(
                        'SPM (歩行ピッチ):',
                        (gaitAnalysisService?.currentSpm ?? 0.0) > 0.1
                            ? gaitAnalysisService!.currentSpm.toStringAsFixed(1)
                            : '--'),
                    _buildInfoRow('ピーク検出アルゴリズム:', 'トレンド除去+標準偏差閾値方式'),
                    _buildInfoRow('信頼度スコア:',
                        '${((gaitAnalysisService?.reliability ?? 0.0) * 100).toStringAsFixed(1)}%'),
                    const SizedBox(height: 8),
                    const Text('直近ステップ間隔 (ms):',
                        style: TextStyle(fontWeight: FontWeight.bold)),
                    Text(
                      () {
                        final intervals = gaitAnalysisService?.getLatestStepIntervals() ?? [];
                        if (intervals.isEmpty) {
                          return '--';
                        }
                        return intervals.map((iv) => iv.toStringAsFixed(0)).join(', ');
                      }(),
                      style: const TextStyle(fontSize: 14),
                    ),
                  ],
                ),
              ),
            ),
            const SizedBox(height: 16),
            
            // --- ★心拍数カード ---
            if (isHeartRateConnected)
              Card(
                elevation: 4,
                color: Colors.red.shade50,
                child: Padding(
                  padding: const EdgeInsets.all(16.0),
                  child: Column(
                    crossAxisAlignment: CrossAxisAlignment.start,
                    children: [
                      const Row(
                        children: [
                          Icon(Icons.favorite, color: Colors.red),
                          SizedBox(width: 8),
                          Text(
                            '心拍数',
                            style: TextStyle(
                              fontSize: 18,
                              fontWeight: FontWeight.bold,
                            ),
                          ),
                        ],
                      ),
                      const SizedBox(height: 16),
                      Row(
                        crossAxisAlignment: CrossAxisAlignment.end,
                        children: [
                          Text(
                            currentHeartRate > 0
                                ? currentHeartRate.toString()
                                : '--',
                            style: const TextStyle(
                              fontSize: 36,
                              fontWeight: FontWeight.bold,
                              color: Colors.red,
                            ),
                          ),
                          const SizedBox(width: 8),
                          const Text(
                            'BPM',
                            style: TextStyle(
                              fontSize: 16,
                              color: Colors.red,
                            ),
                          ),
                          const Spacer(),
                          Column(
                            crossAxisAlignment: CrossAxisAlignment.end,
                            children: [
                              if (heartRateDevice != null)
                                Text(
                                  heartRateDevice!.platformName,
                                  style: TextStyle(
                                    fontSize: 14,
                                    color: Colors.grey.shade600,
                                  ),
                                ),
                              if (_lastHeartRateUpdate != null)
                                Text(
                                  '更新: ${DateTime.now().difference(_lastHeartRateUpdate!).inSeconds}秒前',
                                  style: TextStyle(
                                    fontSize: 12,
                                    color: Colors.grey.shade500,
                                  ),
                                ),
                              if (_recentHeartRates.isNotEmpty)
                                Text(
                                  'サンプル数: ${_recentHeartRates.length}',
                                  style: TextStyle(
                                    fontSize: 12,
                                    color: Colors.grey.shade500,
                                  ),
                                ),
                            ],
                          ),
                        ],
                      ),
                    ],
                  ),
                ),
              ),
            if (isHeartRateConnected) const SizedBox(height: 16),

            // --- ★メトロノームカード (新規追加) ---
            Card(
              elevation: 4,
              color: Colors.teal.shade50,
              child: Padding(
                padding: const EdgeInsets.all(16.0),
                child: Column(
                  crossAxisAlignment: CrossAxisAlignment.start,
                  children: [
                    const Row(
                      children: [
                        Icon(Icons.music_note, color: Colors.teal),
                        SizedBox(width: 8),
                        Text(
                          'メトロノーム',
                          style: TextStyle(
                            fontSize: 18,
                            fontWeight: FontWeight.bold,
                          ),
                        ),
                      ],
                    ),
                    const SizedBox(height: 16),
                    Row(
                      mainAxisAlignment: MainAxisAlignment.spaceBetween,
                      children: [
                        const Text('テンポ (BPM):'),
                        DropdownButton<MusicTempo>(
                          value: selectedTempo, // 現在選択されているテンポ
                          items: metronomeTempoPresets.map((tempo) {
                            // メトロノーム用プリセットを使用
                            return DropdownMenuItem<MusicTempo>(
                              value: tempo,
                              child: Text(tempo.name),
                            );
                          }).toList(),
                          onChanged: isPlaying // 再生中は変更不可
                              ? null
                              : (MusicTempo? newTempo) {
                                  if (newTempo != null) {
                                    _changeTempo(newTempo);
                                  }
                                },
                        ),
                      ],
                    ),
                    const SizedBox(height: 10),
                    Center(
                      child: ElevatedButton.icon(
                        icon: Icon(isPlaying ? Icons.pause : Icons.play_arrow),
                        label: Text(isPlaying ? "停止" : "再生"),
                        onPressed: _togglePlayback,
                        style: ElevatedButton.styleFrom(
                          backgroundColor:
                              isPlaying ? Colors.orange : Colors.green,
                          foregroundColor: Colors.white,
                          padding: const EdgeInsets.symmetric(
                              horizontal: 30, vertical: 10),
                        ),
                      ),
                    ),
                    // メトロノームモード切り替えスイッチを追加
                    const SizedBox(height: 10),
                    if (Platform.isAndroid) // Androidの場合のみ表示
                      Row(
                        mainAxisAlignment: MainAxisAlignment.center,
                        children: [
                          const Text('メトロノームモード:'),
                          const SizedBox(width: 10),
                          Switch(
                            value: _useNativeMetronome,
                            onChanged: isPlaying
                                ? null // 再生中は変更不可
                                : (bool value) {
                                    setState(() {
                                      _useNativeMetronome = value;
                                      print(
                                          'メトロノームモード切替: ${value ? "ネイティブ" : "Dart"}');
                                    });
                                  },
                            activeColor: Colors.blue,
                          ),
                          Text(
                            _useNativeMetronome ? 'ネイティブ' : 'Dart',
                            style: TextStyle(
                              fontWeight: FontWeight.bold,
                              color: _useNativeMetronome
                                  ? Colors.blue
                                  : Colors.orange,
                            ),
                          ),
                        ],
                      ),
                  ],
                ),
              ),
            ),
            const SizedBox(height: 16),

            // --- 加速度情報カード (変更なし) ---
            Card(
              elevation: 4,
              child: Padding(
                padding: const EdgeInsets.all(16.0),
                child: Column(
                  crossAxisAlignment: CrossAxisAlignment.start,
                  children: [
                    const Row(
                      children: [
                        Icon(Icons.speed, color: Colors.orange),
                        SizedBox(width: 8),
                        Text(
                          '加速度情報',
                          style: TextStyle(
                            fontSize: 18,
                            fontWeight: FontWeight.bold,
                          ),
                        ),
                      ],
                    ),
                    const SizedBox(height: 16),
                    Row(
                      mainAxisAlignment: MainAxisAlignment.spaceBetween,
                      children: [
                        _buildAccelDataColumn(
                            'X軸', latestData?.accX, Colors.red),
                        _buildAccelDataColumn(
                            'Y軸', latestData?.accY, Colors.green),
                        _buildAccelDataColumn(
                            'Z軸', latestData?.accZ, Colors.blue),
                      ],
                    ),
                    const SizedBox(height: 16),
                    Row(
                      children: [
                        const Text(
                          '合成加速度:',
                          style: TextStyle(fontWeight: FontWeight.bold),
                        ),
                        const SizedBox(width: 8),
                        Text(
                          latestData?.magnitude != null
                              ? '${latestData!.magnitude!.toStringAsFixed(3)} G'
                              : '-- G',
                          style: const TextStyle(fontSize: 16),
                        ),
                      ],
                    ),
                  ],
                ),
              ),
            ),
            const SizedBox(height: 16),

            // --- ジャイロ情報カード ---
            Card(
              elevation: 4,
              child: Padding(
                padding: const EdgeInsets.all(16.0),
                child: Column(
                  crossAxisAlignment: CrossAxisAlignment.start,
                  children: [
                    const Row(
                      children: [
                        Icon(Icons.directions_walk, color: Colors.orange),
                        SizedBox(width: 8),
                        Text(
                          'ジャイロセンサー情報',
                          style: TextStyle(
                            fontSize: 18,
                            fontWeight: FontWeight.bold,
                          ),
                        ),
                      ],
                    ),
                    const SizedBox(height: 16),
                    Row(
                      mainAxisAlignment: MainAxisAlignment.spaceBetween,
                      children: [
                        _buildGyroDataColumn(
                            'X軸', latestData?.gyroX, Colors.red),
                        _buildGyroDataColumn(
                            'Y軸', latestData?.gyroY, Colors.green),
                        _buildGyroDataColumn(
                            'Z軸', latestData?.gyroZ, Colors.blue),
                      ],
                    ),
                  ],
                ),
              ),
            ),
            const SizedBox(height: 16),

            // --- SPM推移グラフ ---
            if (bpmSpots.length > 1) // データが2点以上あれば表示
              Card(
                elevation: 4,
                child: Padding(
                  padding: const EdgeInsets.all(16.0),
                  child: Column(
                    crossAxisAlignment: CrossAxisAlignment.start,
                    children: [
                      const Row(
                        children: [
                          Icon(Icons.timeline, color: Colors.purple),
                          SizedBox(width: 8),
                          Text(
                            'SPM推移グラフ',
                            style: TextStyle(
                              fontSize: 18,
                              fontWeight: FontWeight.bold,
                            ),
                          ),
                        ],
                      ),
                      const SizedBox(height: 16),
                      SizedBox(
                        height: 200,
                        child: LineChart(
                          LineChartData(
                            gridData: FlGridData(show: true),
                            titlesData: FlTitlesData(
                              leftTitles: AxisTitles(
                                sideTitles: SideTitles(
                                  showTitles: true,
                                  reservedSize: 40,
                                  getTitlesWidget: (value, meta) =>
                                      Text(value.toInt().toString()),
                                ),
                              ),
                              bottomTitles: AxisTitles(
                                sideTitles: SideTitles(
                                  showTitles: true,
                                  reservedSize: 30,
                                  interval: 5000, // 5秒ごと
                                  getTitlesWidget: (value, meta) {
                                    final dt =
                                        DateTime.fromMillisecondsSinceEpoch(
                                            value.toInt());
                                    return Text(
                                        DateFormat('HH:mm:ss').format(dt));
                                  },
                                ),
                              ),
                              topTitles: AxisTitles(
                                  sideTitles: SideTitles(showTitles: false)),
                              rightTitles: AxisTitles(
                                  sideTitles: SideTitles(showTitles: false)),
                            ),
                            borderData: FlBorderData(show: true),
                            minX: bpmSpots.first.x,
                            maxX: bpmSpots.last.x,
                            minY: minY,
                            maxY: maxY,
                            lineBarsData: [
                              LineChartBarData(
                                spots: bpmSpots,
                                isCurved: false,
                                color: Colors.purple,
                                barWidth: 2,
                                dotData: FlDotData(show: false),
                              ),
                            ],
                          ),
                        ),
                      ),
                    ],
                  ),
                ),
              ),

            // --- ★データ保存・アップロードボタン (新規追加) ---
            if (isRecording && experimentRecords.isNotEmpty)
              Card(
                elevation: 4,
                color: Colors.blue.shade50,
                margin: const EdgeInsets.only(top: 16, bottom: 24),
                child: Padding(
                  padding: const EdgeInsets.all(16.0),
                  child: Column(
                    crossAxisAlignment: CrossAxisAlignment.start,
                    children: [
                      const Row(
                        children: [
                          Icon(Icons.cloud_upload, color: Colors.blue),
                          SizedBox(width: 8),
                          Text(
                            'データ保存・アップロード',
                            style: TextStyle(
                              fontSize: 18,
                              fontWeight: FontWeight.bold,
                            ),
                          ),
                        ],
                      ),
                      const SizedBox(height: 8),
                      Text(
                        '${experimentRecords.length}行のデータが記録されています。記録を停止して保存することができます。',
                        style: TextStyle(
                          fontSize: 14,
                          color: Colors.grey.shade700,
                        ),
                      ),
                      const SizedBox(height: 16),
                      Center(
                        child: ElevatedButton.icon(
                          icon: const Icon(Icons.cloud_upload),
                          label: const Text('記録停止 & Azureにアップロード'),
                          onPressed: () {
                            _toggleRecording(); // 記録停止
                            _finishExperiment(); // データ保存＆アップロード
                          },
                          style: ElevatedButton.styleFrom(
                            backgroundColor: Colors.blue,
                            foregroundColor: Colors.white,
                            padding: const EdgeInsets.symmetric(
                                horizontal: 20, vertical: 12),
                          ),
                        ),
                      ),
                    ],
                  ),
                ),
              ),
          ],
        ),
      ),
    );
  }

  // 最も近いテンポプリセットを見つける
  MusicTempo _findNearestTempoPreset(double bpm) {
    // 使用するテンポプリセットリストを決定（実験モードかどうかで切り替え）
    final tempoList =
        isExperimentMode ? experimentTempoPresets : metronomeTempoPresets;

    // 完全に一致するBPMがあるか確認
    for (var tempo in tempoList) {
      if (tempo.bpm == bpm) {
        return tempo;
      }
    }

    // 差が最小のものを探す
    MusicTempo nearest = tempoList[0];
    double minDiff = (nearest.bpm - bpm).abs();

    for (var tempo in tempoList) {
      double diff = (tempo.bpm - bpm).abs();
      if (diff < minDiff) {
        minDiff = diff;
        nearest = tempo;
      }
    }

    return nearest;
  }

  // 加速度データからBPMを計算する関数
  double? calculateBPMFromAcceleration(List<M5SensorData> data) {
    if (data.length < 20) {
      return null; // データ不足
    }

    try {
      // Y軸データの抽出（縦方向の加速度が歩行を最もよく反映）
      List<double> accY = data.map((d) => d.accY ?? 0.0).toList();

      // データの前処理
      const int windowSize = 5; // 移動平均のウィンドウサイズ
      List<double> smoothed = _applyMovingAverage(accY, windowSize);
      List<double> centered = _centerData(smoothed);

      // サンプリングレートの計算（データから推定）
      double samplingRate = _calculateSamplingRate(data);

      // 自己相関の計算
      int acMaxLag = (samplingRate * 2).floor(); // 最大2秒のラグを考慮
      List<double> autocorr = _computeAutocorrelation(centered, acMaxLag);

      // 歩行に関連する周波数範囲を設定
      const double minBPM = 60.0;
      const double maxBPM = 180.0;
      int minLag = (samplingRate * 60 / maxBPM).floor();
      int maxLag = (samplingRate * 60 / minBPM).floor();

      // 自己相関のピークを検出
      Map<String, dynamic> result =
          _findAutocorrelationPeak(autocorr, minLag, maxLag);

      int lag = result['lag'];
      double confidence = result['confidence'];

      // BPMを計算
      double bpm = 60.0 / (lag / samplingRate);

      // 結果が範囲外の場合は補正
      if (bpm > 180.0) bpm /= 2.0;
      if (bpm < 60.0) bpm *= 2.0;

      // 信頼度が低い場合はnullを返す（オプション）
      if (confidence < 0.3) {
        print('信頼度不足: $confidence, BPM計算をスキップ');
        return null;
      }

      print('歩行BPM計算: $bpm BPM (信頼度: ${confidence.toStringAsFixed(2)})');
      return bpm;
    } catch (e) {
      print('BPM計算エラー: $e');
      return null;
    }
  }

  // 移動平均を適用する関数
  List<double> _applyMovingAverage(List<double> data, int windowSize) {
    List<double> result = List<double>.filled(data.length, 0.0);

    for (int i = 0; i < data.length; i++) {
      double sum = 0.0;
      int count = 0;

      for (int j = i - (windowSize ~/ 2); j <= i + (windowSize ~/ 2); j++) {
        if (j >= 0 && j < data.length) {
          sum += data[j];
          count++;
        }
      }

      result[i] = sum / count;
    }

    return result;
  }

  // データを中心化する関数（平均を0にする）
  List<double> _centerData(List<double> data) {
    double mean = data.reduce((a, b) => a + b) / data.length;
    return data.map((value) => value - mean).toList();
  }

  // サンプリングレートを計算する関数
  double _calculateSamplingRate(List<M5SensorData> data) {
    // タイムスタンプがあればそれを使用
    if (data.length >= 2) {
      int startTime = data[0].timestamp;
      int endTime = data[data.length - 1].timestamp;
      double durationSeconds = (endTime - startTime) / 1000.0;
      if (durationSeconds > 0) {
        return (data.length - 1) / durationSeconds;
      }
    }

    // タイムスタンプがない場合や計算失敗時はデフォルト値を返す
    return 50.0; // デフォルトのサンプリングレート (50Hz)
  }

  // 自己相関を計算する関数
  List<double> _computeAutocorrelation(List<double> data, int maxLag) {
    List<double> result = List<double>.filled(maxLag + 1, 0.0);
    int n = data.length;

    for (int lag = 0; lag <= maxLag; lag++) {
      double sum = 0.0;
      int count = 0;

      for (int i = 0; i < n - lag; i++) {
        sum += data[i] * data[i + lag];
        count++;
      }

      if (count > 0) {
        result[lag] = sum / count;
      }
    }

    return result;
  }

  // 自己相関のピークを見つける関数
  Map<String, dynamic> _findAutocorrelationPeak(
      List<double> autocorr, int minLag, int maxLag) {
    double maxVal = double.negativeInfinity;
    int bestLag = minLag;

    int effectiveMaxLag =
        maxLag < autocorr.length ? maxLag : autocorr.length - 1;

    for (int lag = minLag; lag <= effectiveMaxLag; lag++) {
      if (autocorr[lag] > maxVal) {
        maxVal = autocorr[lag];
        bestLag = lag;
      }
    }

    // 信頼度の計算 (0-1の範囲に正規化)
    double confidence = 0.0;
    if (autocorr[0] > 0) {
      confidence = maxVal / autocorr[0]; // 自己相関のピーク値をラグ0の値で正規化
    }

    return {'lag': bestLag, 'confidence': confidence};
  }

  Widget _buildDataRow(String label, String value) {
    return Padding(
      padding: const EdgeInsets.only(bottom: 4.0),
      child: Row(
        mainAxisAlignment: MainAxisAlignment.spaceBetween,
        children: [
          Text(label, style: const TextStyle(fontWeight: FontWeight.w500)),
          Text(value),
        ],
      ),
    );
  }

  // SPM表示関数を修正
  String _formatSpm(double spm) {
    if (spm <= 0.1) return 'N/A';
    return spm.toStringAsFixed(1);
  }

  // 表示用の信頼度文字列のフォーマット
  String _formatReliability(double reliability) {
    if (reliability <= 0.01) return 'N/A';
    return '${(reliability * 100).toStringAsFixed(1)}%';
  }

  // CSVファイルのサイズ推定
  String _estimateFileSize() {
    // 1行あたりのサイズを概算（バイト単位）
    const int bytesPerRow = 100; // タイムスタンプ、BPM、加速度値などを含む

    // 合計行数 = 記録間隔（100ms）× 実験時間（秒）× 10
    int totalRows = (experimentDurationSeconds * 10);

    // 合計サイズ（キロバイト）
    double totalKB = (totalRows * bytesPerRow) / 1024;

    if (totalKB < 1024) {
      return '${totalKB.toStringAsFixed(1)} KB';
    } else {
      return '${(totalKB / 1024).toStringAsFixed(2)} MB';
    }
  }

  // 記録を開始/停止する
  void _toggleRecording() {
    if (isRecording) {
      // 記録を停止
      _finishExperiment();
    } else {
      // 記録を開始
      _startExperimentWithDialog();
    }
  }

  // Bluetooth初期化とリスナー設定を行う非同期メソッド
  Future<void> _initBluetooth() async {
    if (_isInitialized) return;
    _isInitialized = true;

    try {
      // 初期化を少し遅延させる（特にiOSでの安定性向上）
      await Future.delayed(const Duration(milliseconds: 800));

      // アダプタ状態の監視を設定
      _streamSubscriptions.add(FlutterBluePlus.adapterState.listen((state) {
        if (state == BluetoothAdapterState.on) {
          // Bluetoothが有効になったとき
          if (!isScanning && !isConnected && !_isDisposing) {
            // 自動的にスキャンを開始
            _startScanWithRetry();
          }
        } else {
          // Bluetoothが無効になったとき
          setState(() {
            isScanning = false;
          });
          if (isConnected) {
            disconnect();
          }
        }
      }, onError: (error) {
        print('アダプタ状態エラー: $error');
      }));

      // 少し遅延させてからスキャン開始
      await Future.delayed(const Duration(milliseconds: 200));
      _startScanWithRetry();
    } catch (e) {
      print('Bluetooth初期化エラー: $e');
      _isInitialized = false;
    }
  }

  // リトライ機能付きスキャン開始
  Future<void> _startScanWithRetry() async {
    if (_isDisposing) return;

    try {
      await startScan();
    } catch (e) {
      print('スキャン失敗、リトライします... $e');
      // エラー発生時は少し待ってリトライ
      if (!_isDisposing) {
        await Future.delayed(const Duration(seconds: 2));
        startScan();
      }
    }
  }

  /// BLEデバイスをスキャンして、目的のデバイスを見つけたら接続する
  Future<void> startScan() async {
    if (_isDisposing || isScanning) return;

    try {
      setState(() {
        isScanning = true;
        _scanResults.clear(); // スキャン開始時にリストをクリア
      });

      // Bluetoothが有効かどうか確認（非同期処理を正しくawaitする）
      BluetoothAdapterState adapterState =
          await FlutterBluePlus.adapterState.first;
      if (adapterState != BluetoothAdapterState.on) {
        // Bluetoothがオフの場合はメッセージを表示
        setState(() {
          isScanning = false;
        });
        if (!mounted || _isDisposing) return;
        ScaffoldMessenger.of(context).showSnackBar(
          const SnackBar(
            content: Text('Bluetoothを有効にしてください'),
            duration: Duration(seconds: 2),
          ),
        );
        return;
      }

      // すでに接続している場合は一度切断しておく
      if (targetDevice != null) {
        await targetDevice!.disconnect();
        targetDevice = null;
        isConnected = false;
      }

      // スキャン前に実行中のスキャンをすべて停止
      bool isCurrentlyScanning = await FlutterBluePlus.isScanning.first;
      if (isCurrentlyScanning) {
        await FlutterBluePlus.stopScan();
        // 少し待機して次のスキャンを開始（特にiOSで重要）
        await Future.delayed(const Duration(milliseconds: 300));
      }

      // スキャン結果のリスナー
      StreamSubscription scanResultsSubscription =
          FlutterBluePlus.scanResults.listen((results) {
        if (_isDisposing) return;

        setState(() {
          // すべてのスキャン結果を表示用に保存
          _scanResults.clear();
          _scanResults.addAll(results);
        });

        for (ScanResult r in results) {
          // デバッグ用にログ出力
          print('デバイス発見: ${r.device.platformName} (${r.device.remoteId})');

          // ターゲット名と一致するデバイスを発見したら接続へ
          if (r.device.platformName == targetDeviceName) {
            // スキャン停止を確実に実行
            FlutterBluePlus.stopScan().then((_) {
              if (!_isDisposing && mounted) {
                connectToDevice(r.device);
              }
            }).catchError((e) {
              print('スキャン停止エラー: $e');
            });
            break;
          }
        }
      }, onError: (error) {
        print('スキャンエラー: $error');
        if (!_isDisposing && mounted) {
          setState(() {
            isScanning = false;
          });
        }
      });
      _streamSubscriptions.add(scanResultsSubscription);

      // 状態監視
      StreamSubscription scanningSubscription =
          FlutterBluePlus.isScanning.listen((scanning) {
        if (!_isDisposing && mounted && !scanning) {
          setState(() {
            isScanning = false;
          });
        }
      }, onError: (error) {
        print('スキャン状態エラー: $error');
      });
      _streamSubscriptions.add(scanningSubscription);

      // スキャン開始
      await FlutterBluePlus.startScan(
        timeout: const Duration(seconds: 4),
        androidUsesFineLocation: false,
      );
    } catch (e) {
      print('スキャン開始エラー: $e');
      if (!_isDisposing && mounted) {
        setState(() {
          isScanning = false;
        });
        ScaffoldMessenger.of(context).showSnackBar(
          SnackBar(
            content: Text('スキャンエラー: $e'),
            duration: const Duration(seconds: 2),
          ),
        );
      }
    }
  }

  // 見つかったデバイスに接続
  Future<void> connectToDevice(BluetoothDevice device) async {
    if (_isDisposing) return;

    try {
      if (!mounted) return;
      setState(() {
        isConnecting = true;
      });
      targetDevice = device;

      // 接続前に切断を試行（特にiOSでの安定性向上）
      try {
        await device.disconnect();
        // 少し待機してから接続（特にiOSで重要）
        await Future.delayed(const Duration(milliseconds: 200));
      } catch (e) {
        // 初回接続時など切断エラーは無視
        print('事前切断無視: $e');
      }

      // 接続要求
      await device.connect(
        timeout: const Duration(seconds: 10),
        autoConnect: false,
      );

      if (!mounted || _isDisposing) return;
      setState(() {
        isConnecting = false;
        isConnected = true;
      });

      // 接続後の切断を監視
      StreamSubscription connectionSubscription =
          device.connectionState.listen((state) {
        if (state == BluetoothConnectionState.disconnected &&
            !_isDisposing &&
            mounted) {
          setState(() {
            isConnected = false;
            targetDevice = null;
          });

          // 再スキャン
          Future.delayed(const Duration(seconds: 1), () {
            if (!_isDisposing && mounted && !isScanning) {
              startScan();
            }
          });
        }
      }, onError: (error) {
        print('接続状態エラー: $error');
      });
      _streamSubscriptions.add(connectionSubscription);

      // サービスを探す
      await _setupSerialCommunication();
    } catch (e) {
      print('接続エラー: $e');
      if (!_isDisposing && mounted) {
        setState(() {
          isConnecting = false;
          isConnected = false;
          targetDevice = null;
        });
        ScaffoldMessenger.of(context).showSnackBar(
          SnackBar(
            content: Text('接続エラー: $e'),
            duration: const Duration(seconds: 2),
          ),
        );
      }
    }
  }

  // Bluetooth Serial通信のセットアップ
  Future<void> _setupSerialCommunication() async {
    if (targetDevice == null || _isDisposing) return;
    try {
      List<BluetoothService> services = await targetDevice!.discoverServices();
      for (BluetoothService service in services) {
        if (service.uuid == serviceUuid) {
          for (BluetoothCharacteristic c in service.characteristics) {
            if (c.uuid == charUuid) {
              await c.setNotifyValue(true);
              StreamSubscription characteristicSubscription =
                  c.lastValueStream.listen((value) {
                if (value.isEmpty || _isDisposing) return;
                try {
                  String jsonString = String.fromCharCodes(value);
                  final jsonData = jsonDecode(jsonString);
                  final sensorData = M5SensorData.fromJson(jsonData);

                  if (!_isDisposing && mounted) {
                    _processSensorData(sensorData);
                  }
                } catch (e) {
                  print('データ解析エラー: $e');
                }
              }, onError: (error) {
                print('キャラクタリスティック読み取りエラー: $error');
              });
              _streamSubscriptions.add(characteristicSubscription);
              print('Notify設定完了: ${c.uuid}');
              return; // キャラクタリスティック見つけたらループ抜ける
            }
          }
        }
      }
      print('ターゲットキャラクタリスティックが見つかりません');
    } catch (e) {
      print('サービス探索/Notify設定エラー: $e');
    }
  }
  
  // 心拍センサーのモニタリングをセットアップ
  Future<void> _setupHeartRateMonitoring() async {
    if (heartRateDevice == null || _isDisposing) return;
    
    print('=== 心拍センサーセットアップ開始 ===');
    print('デバイス名: ${heartRateDevice!.platformName}');
    print('デバイスID: ${heartRateDevice!.remoteId}');
    
    try {
      List<BluetoothService> services = await heartRateDevice!.discoverServices();
      print('発見されたサービス数: ${services.length}');
      
      // すべてのサービスとキャラクタリスティックをログ出力
      for (int i = 0; i < services.length; i++) {
        final service = services[i];
        print('\nサービス $i: ${service.uuid}');
        print('  キャラクタリスティック数: ${service.characteristics.length}');
        
        for (int j = 0; j < service.characteristics.length; j++) {
          final char = service.characteristics[j];
          print('    キャラ $j: ${char.uuid}');
          print('      プロパティ: 読み取り=${char.properties.read}, '
                '書き込み=${char.properties.write}, '
                '通知=${char.properties.notify}');
        }
      }
      
      // 標準の心拍サービスを探す
      bool foundHeartRateService = false;
      for (BluetoothService service in services) {
        if (service.uuid == heartRateServiceUuid) {
          print('\n標準心拍サービスを発見！');
          foundHeartRateService = true;
          foundHeartRateService = true;
          
          for (BluetoothCharacteristic c in service.characteristics) {
            print('  キャラクタリスティック: ${c.uuid}');
            
            if (c.uuid == heartRateMeasurementCharUuid) {
              print('  心拍測定キャラクタリスティックを発見！');
              
              // 通知を有効化
              await c.setNotifyValue(true);
              print('  通知を有効化しました');
              
              StreamSubscription characteristicSubscription = c.lastValueStream.listen((value) {
                if (value.isEmpty || _isDisposing) return;
                // print('心拍データ受信: ${value.length}バイト');  // デバッグ用
                _processHeartRateData(value);
              }, onError: (error) {
                print('心拍データ受信エラー: $error');
              });
              
              _streamSubscriptions.add(characteristicSubscription);
              print('心拍センサーのNotify設定完了');
              // returnを削除して、他のサービスも設定を続ける
              // return;
            }
          }
        }
      }
      
      if (!foundHeartRateService) {
        print('\n標準心拍サービスが見つかりません');
        
        // Huaweiデバイスの場合、カスタムサービスを探す
        if (heartRateDevice!.platformName.toLowerCase().contains('huawei')) {
          print('Huaweiデバイスが接続されました（カスタムプロトコル）');
          print('カスタムサービスの検索を試みます...');
          
          // 心拍に関連しそうなキャラクタリスティックを探す
          for (BluetoothService service in services) {
            for (BluetoothCharacteristic c in service.characteristics) {
              // 通知可能なキャラクタリスティックをすべて試す
              if (c.properties.notify) {
                print('\n通知可能なキャラを発見: ${c.uuid} (サービス: ${service.uuid})');
                
                try {
                  await c.setNotifyValue(true);
                  
                  StreamSubscription sub = c.lastValueStream.listen((value) {
                    if (value.isEmpty || _isDisposing) return;
                    // print('データ受信 from ${c.uuid}: ${value.map((e) => e.toRadixString(16).padLeft(2, '0')).join(' ')}');  // デバッグ用
                    
                    // Huaweiカスタムプロトコルをチェック（ヘッダー: 5a 00）
                    if (value.length >= 10 && value[0] == 0x5a && value[1] == 0x00) {
                      int command = value.length >= 5 ? value[4] : 0;
                      if (command == 0x09) {  // 心拍データコマンド
                        // print('  -> Huawei心拍データ検出！');  // デバッグ用
                        _processHeartRateData(value);
                      }
                    }
                    // その他の心拍データの可能性があるパターンをチェック
                    else if (value.length >= 2 && value[1] >= 30 && value[1] <= 220) {
                      // print('  -> 心拍データの可能性あり！');  // デバッグ用
                      _processHeartRateData(value);
                    }
                  });
                  
                  _streamSubscriptions.add(sub);
                  print('  通知を有効化しました');
                } catch (e) {
                  print('  通知有効化エラー: $e');
                }
              }
            }
          }
        }
      }
    } catch (e) {
      print('心拍センサーセットアップエラー: $e');
    }
    
    print('=== 心拍センサーセットアップ終了 ===');
  }
  
  // 心拍データを処理する
  void _processHeartRateData(List<int> value) {
    if (value.isEmpty) {
      print('心拍データ処理: 空のデータ');
      return;
    }
    
    // デバッグ出力（必要に応じてコメントアウト）
    // print('\n=== 心拍データ処理 ===');
    // print('受信データ: ${value.map((e) => e.toRadixString(16).padLeft(2, '0')).join(' ')} (${value.length}バイト)');
    // print('受信データ(10進数): ${value.join(', ')}');
    
    // Huaweiカスタムプロトコルのチェック
    if (value.length >= 4 && value[0] == 0x5a && value[1] == 0x00) {
      // print('Huaweiカスタムプロトコル検出');  // デバッグ用
      
      // パケット長を取得（リトルエンディアン）
      int payloadLength = value[2] | (value[3] << 8);
      // print('ペイロード長: $payloadLength バイト');  // デバッグ用
      
      if (value.length >= 6) {
        int command = value[4];
        int subCommand = value[5];
        // print('コマンド: 0x${command.toRadixString(16)}, サブコマンド: 0x${subCommand.toRadixString(16)}');  // デバッグ用
        
        // 心拍数パケット（コマンド 0x09）
        if (command == 0x09 && value.length >= 10) {
          int heartRate = value[9];  // 9番目のバイトが心拍数
          // print('Huaweiプロトコル心拍数: $heartRate BPM');  // デバッグ用
          
          // 妥当な心拍数の範囲をチェック（30-220 BPM）
          if (heartRate >= 30 && heartRate <= 220) {
            // 最近の心拍数リストに追加（平滑化用）
            _recentHeartRates.add(heartRate);
            if (_recentHeartRates.length > 5) {
              _recentHeartRates.removeAt(0);
            }
            
            // UIを更新
            if (mounted) {
              setState(() {
                currentHeartRate = heartRate;
                _lastHeartRateUpdate = DateTime.now();
              });
            }
            
            // デバッグ出力
            print('=== 心拍データ更新 (Huawei) ===');
            print('心拍数: $heartRate BPM');
            print('履歴: ${_recentHeartRates.join(', ')} BPM');
            print('平均: ${(_recentHeartRates.reduce((a, b) => a + b) / _recentHeartRates.length).toStringAsFixed(1)} BPM');
            print('更新時刻: ${DateTime.now().toIso8601String()}');
            print('=============================');
          } else {
            print('警告: 異常な心拍数を検出: $heartRate BPM -> データを無視します');  // この警告は残す
          }
        } else {
          // print('その他のデータパケット（コマンド: 0x${command.toRadixString(16)}）');  // デバッグ用
        }
      }
    } else if (value.length >= 2) {
      // 標準BLE心拍測定フォーマットを試行
      // print('標準BLE心拍測定フォーマットとして処理を試行');  // デバッグ用
      
      int flags = value[0];
      int heartRate = value[1];
      
      // デバッグ出力（必要に応じてコメントアウト）
      // print('フラグバイト: 0x${flags.toRadixString(16).padLeft(2, '0')} (${flags.toRadixString(2).padLeft(8, '0')}b)');
      // print('  - 心拍数フォーマット: ${(flags & 0x01) == 1 ? "16ビット" : "8ビット"}');
      // print('  - センサー接触状態: ${(flags & 0x06) >> 1}');
      // print('  - エネルギー消費フィールド: ${(flags & 0x08) != 0 ? "あり" : "なし"}');
      // print('  - RR間隔: ${(flags & 0x10) != 0 ? "あり" : "なし"}');
      
      // 16ビット値の場合
      if ((flags & 0x01) == 1) {
        if (value.length >= 3) {
          heartRate = value[1] | (value[2] << 8);
          // print('16ビット心拍数: $heartRate BPM');  // デバッグ用
        } else {
          // print('エラー: 16ビットフォーマットだがデータ長不足');  // デバッグ用
          return;
        }
      } else {
        // print('8ビット心拍数: $heartRate BPM');  // デバッグ用
      }
      
      // 妥当な心拍数の範囲をチェック（30-220 BPM）
      if (heartRate >= 30 && heartRate <= 220) {
        // 重複データを避ける
        final now = DateTime.now();
        if (_lastHeartRateReceived == null || 
            now.difference(_lastHeartRateReceived!).inMilliseconds > 500) {
          
          // 最近の心拍数リストに追加
          _recentHeartRates.add(heartRate);
          if (_recentHeartRates.length > 3) {  // バッファサイズを3に減らす
            _recentHeartRates.removeAt(0);
          }
          _lastHeartRateReceived = now;
          
          // UIを更新
          if (mounted) {
            setState(() {
              currentHeartRate = heartRate;
              _lastHeartRateUpdate = DateTime.now();
            });
          }
          
          // デバッグ出力
          print('=== 心拍データ更新 (標準BLE) ===');
          print('心拍数: $heartRate BPM');
          print('履歴: ${_recentHeartRates.join(', ')} BPM');
          print('平均: ${(_recentHeartRates.reduce((a, b) => a + b) / _recentHeartRates.length).toStringAsFixed(1)} BPM');
          print('更新時刻: ${DateTime.now().toIso8601String()}');
          print('================================');
        }
      } else {
        print('警告: 異常な心拍数を検出: $heartRate BPM -> データを無視します');
      }
    } else {
      // print('データ長が不足: ${value.length}バイト');  // デバッグ用
    }
    
    // print('===================');  // デバッグ用
  }

  // 新しいセンサーデータを処理するメソッド
  void _processSensorData(M5SensorData sensorData) {
    if (!mounted) return; // マウントされていない場合は処理しない

    setState(() {
      latestData = sensorData;

      // 履歴に追加
      dataHistory.add(sensorData);
      if (dataHistory.length > maxHistorySize) {
        dataHistory.removeAt(0);
      }

      // 歩行解析サービスにデータを渡す
      gaitAnalysisService?.addSensorData(sensorData);

      // UI表示用の値を更新
      _displaySpm = gaitAnalysisService?.currentSpm ?? 0.0;
      _displayStepCount = gaitAnalysisService?.stepCount ?? 0;

      // グラフ用データの更新 (SPM)
      if (_displaySpm > 0) {
        _updateSpmGraphData(_displaySpm);
      }

      // 実験モードで記録中なら記録 (タイマー内で実施)
      // if (isRecording && experimentTimer != null) { ... }
    });
  }

  // SPMグラフデータを更新するメソッド
  void _updateSpmGraphData(double spm) {
    if (!mounted) return; // 安全チェック

    // タイムスタンプを取得（現在時刻 or 最後に受信したセンサーデータのタイムスタンプ）
    final time =
        (latestData?.timestamp ?? DateTime.now().millisecondsSinceEpoch)
            .toDouble();

    setState(() {
      // SPMデータをグラフに追加
      // タイムスタンプをX軸として追加
      bpmSpots.add(FlSpot(time, spm));

      // グラフ表示ポイント数の制限 (例: 過去5分 = 300秒 * 50Hz = 15000点 だと多すぎるので時間で制限)
      const int maxGraphDurationMillis = 5 * 60 * 1000; // 5分
      if (bpmSpots.isNotEmpty &&
          (time - bpmSpots.first.x) > maxGraphDurationMillis) {
        // 5分以上前のデータを削除
        bpmSpots
            .removeWhere((spot) => (time - spot.x) > maxGraphDurationMillis);
      }

      // Y軸の範囲を動的に調整 (既存の minY, maxY を利用)
      // グラフ内のデータに基づいて範囲を決定
      if (bpmSpots.isNotEmpty) {
        double currentMinSpotY = bpmSpots.map((s) => s.y).reduce(math.min);
        double currentMaxSpotY = bpmSpots.map((s) => s.y).reduce(math.max);

        // 範囲に少し余裕を持たせる
        double padding = 10.0;
        minY = math.max(40, currentMinSpotY - padding); // 最小値 40
        maxY = math.min(200, currentMaxSpotY + padding); // 最大値 200

        // 範囲が狭すぎる場合の調整 (最小40の幅を持たせる)
        if (maxY - minY < 40) {
          double center = (minY + maxY) / 2;
          minY = math.max(40, center - 20); // 最小値制限も考慮
          maxY = math.min(200, center + 20); // 最大値制限も考慮
        }
        // さらに狭い場合の最終調整
        if (maxY - minY < 40) {
          minY = 40;
          maxY = 80;
        }
        // 範囲の再制約
        minY = math.max(40, minY);
        maxY = math.min(200, maxY);
      } else {
        // データがない場合はデフォルト範囲
        minY = 40;
        maxY = 160;
      }
    });
  }

  // 切断
  Future<void> disconnect() async {
    try {
      if (targetDevice != null) {
        await targetDevice!.disconnect();
        if (!_isDisposing && mounted) {
          setState(() {
            targetDevice = null;
            isConnected = false;
          });
        }
      }
    } catch (e) {
      print('切断エラー: $e');
    }
  }

  // 無音データ収集モードの初期化
  void _initializeSilentDataCollection() {
    // データをリセット
    silentWalkingData.clear();
    silentWalkingStartTime = DateTime.now();

    // 通知を表示
    ScaffoldMessenger.of(context).showSnackBar(
      const SnackBar(
        content: Text('無音データ収集を開始しました。自然に歩いてください。'),
        duration: Duration(seconds: 3),
      ),
    );

    // 定期的にデータを記録するタイマーを開始（2秒ごと）
    silentWalkingDataTimer?.cancel();
    silentWalkingDataTimer =
        Timer.periodic(const Duration(seconds: 2), (timer) {
      _recordSilentWalkingData();
    });
  }

  // 無音データ収集モードの停止
  void _stopSilentDataCollection() {
    // タイマーをキャンセル
    silentWalkingDataTimer?.cancel();
    silentWalkingDataTimer = null;

    // データが存在する場合、保存してAzureにアップロード
    if (silentWalkingData.isNotEmpty) {
      _saveAndUploadSilentWalkingData();
    }

    // 通知を表示
    ScaffoldMessenger.of(context).showSnackBar(
      const SnackBar(
        content: Text('無音データ収集を終了しました'),
        duration: Duration(seconds: 2),
      ),
    );
  }

  // 無音歩行データを記録
  void _recordSilentWalkingData() {
    // 位置情報が設定されていない場合は取得を試みる
    if (_isLocationEnabled && _currentPosition == null) {
      _getCurrentLocation();
    }

    // 現在のデータポイントを記録
    silentWalkingData.add({
      'timestamp': DateTime.now().millisecondsSinceEpoch,
      'phase': 'Silent Walking',
      'targetBPM': 0.0, // 無音モードでは目標BPMなし
      'currentSPM': _displaySpm > 0 ? _displaySpm : 0.0,
      'stepCount': _displayStepCount,
      'elapsedSeconds': silentWalkingStartTime != null
          ? DateTime.now().difference(silentWalkingStartTime!).inSeconds
          : 0,
      'latitude': _currentPosition?.latitude,
      'longitude': _currentPosition?.longitude,
      'altitude': _currentPosition?.altitude,
      'speed': _currentPosition?.speed,
    });

    print('Silent walking data recorded: ${silentWalkingData.length}, '
        'SPM=${_displaySpm > 0 ? _displaySpm.toStringAsFixed(1) : "N/A"}, '
        'Steps=$_displayStepCount');
  }

  // 無音歩行データをCSV形式で保存してAzureにアップロードする
  Future<void> _saveAndUploadSilentWalkingData() async {
    try {
      // ファイル名を設定
      final fileName =
          'silent_walking_${subjectId.isEmpty ? 'unknown' : subjectId}_${DateFormat('yyyyMMdd_HHmmss').format(DateTime.now())}';

      // データが空の場合は処理を中止
      if (silentWalkingData.isEmpty) {
        print('Silent walking data is empty');
        return;
      }

      // 時系列データのCSVヘッダー
      List<List<dynamic>> walkingDataCSV = [];

      // メタデータ行（実験の概要情報）
      walkingDataCSV.add([
        '# Silent_Walking_Summary',
        '',
        '',
        '',
        '',
        '',
      ]);

      walkingDataCSV.add([
        '# Subject_ID',
        '# Experiment_DateTime',
        '# Duration_Sec',
        '# Data_Points_Count',
        '# Avg_SPM',
        '# Total_Steps',
      ]);

      // 平均SPMを計算
      double avgSpm = 0;
      if (silentWalkingData.isNotEmpty) {
        double totalSpm = 0;
        int validDataPoints = 0;
        for (var dataPoint in silentWalkingData) {
          double spm = dataPoint['currentSPM'];
          if (spm > 0) {
            totalSpm += spm;
            validDataPoints++;
          }
        }
        if (validDataPoints > 0) {
          avgSpm = totalSpm / validDataPoints;
        }
      }

      // 総歩数を取得（最後のデータポイントの歩数）
      int totalSteps = silentWalkingData.isNotEmpty
          ? silentWalkingData.last['stepCount']
          : 0;

      // 実験時間を計算（最初と最後のタイムスタンプの差）
      int durationSec = silentWalkingData.length > 1
          ? (silentWalkingData.last['timestamp'] -
                  silentWalkingData.first['timestamp']) ~/
              1000
          : 0;

      walkingDataCSV.add([
        subjectId.isEmpty ? 'unknown' : subjectId,
        DateFormat('yyyy-MM-dd HH:mm:ss').format(DateTime.now()),
        durationSec,
        silentWalkingData.length,
        avgSpm.toStringAsFixed(1),
        totalSteps,
      ]);

      // 空行を追加してデータ部分と分ける
      walkingDataCSV.add([
        '',
        '',
        '',
        '',
        '',
        '',
      ]);

      // ヘッダー行
      walkingDataCSV.add([
        'Timestamp_Unix',
        'Timestamp_Readable',
        'Elapsed_Time_Sec',
        'Phase',
        'Walking_SPM',
        'Step_Count',
        'Latitude',
        'Longitude',
        'Altitude',
        'Speed',
      ]);

      // 最初のタイムスタンプを基準にする
      int firstTimestamp = silentWalkingData.first['timestamp'];

      // データ行を追加
      for (var dataPoint in silentWalkingData) {
        int timestamp = dataPoint['timestamp'];
        double elapsedSeconds = (timestamp - firstTimestamp) / 1000.0;

        walkingDataCSV.add([
          timestamp, // Unix timestamp (milliseconds)
          DateFormat('yyyy-MM-dd HH:mm:ss.SSS')
              .format(DateTime.fromMillisecondsSinceEpoch(timestamp)),
          elapsedSeconds.toStringAsFixed(1),
          dataPoint['phase'],
          dataPoint['currentSPM'].toStringAsFixed(1),
          dataPoint['stepCount'],
          dataPoint['latitude'] != null
              ? dataPoint['latitude'].toString()
              : 'N/A',
          dataPoint['longitude'] != null
              ? dataPoint['longitude'].toString()
              : 'N/A',
          dataPoint['altitude'] != null
              ? dataPoint['altitude'].toString()
              : 'N/A',
          dataPoint['speed'] != null ? dataPoint['speed'].toString() : 'N/A',
        ]);
      }

      // CSVに変換
      String walkingDataCsv =
          const ListToCsvConverter().convert(walkingDataCSV);

      // ファイルに保存
      final directory = await getApplicationDocumentsDirectory();
      final dataPath = '${directory.path}/$fileName.csv';
      final dataFile = File(dataPath);
      await dataFile.writeAsString(walkingDataCsv, encoding: utf8);
      print('Silent walking data saved to file: $dataPath');

      // Azureにアップロード
      try {
        String originalFileName = experimentFileName;
        experimentFileName = fileName;
        await _uploadDataToAzure(walkingDataCsv);
        experimentFileName = originalFileName; // 元に戻す

        ScaffoldMessenger.of(context).showSnackBar(
          const SnackBar(
            content: Text('Silent walking data uploaded to Azure'),
            duration: Duration(seconds: 3),
          ),
        );
      } catch (e) {
        print('Azure upload error: $e');
        ScaffoldMessenger.of(context).showSnackBar(
          SnackBar(
            content: Text('Failed to upload to Azure: $e'),
            duration: const Duration(seconds: 3),
          ),
        );
      }
    } catch (e) {
      print('Error saving silent walking data: $e');
    }
  }

  // 無音データ収集モードのUIを構築
  Widget _buildSilentDataCollectionModeUI() {
    return SingleChildScrollView(
      child: Padding(
        padding: const EdgeInsets.all(16.0),
        child: Column(
          crossAxisAlignment: CrossAxisAlignment.start,
          children: [
            // 無音データ収集モード説明カード
            Card(
              elevation: 4,
              color: Colors.amber.shade50,
              child: Padding(
                padding: const EdgeInsets.all(16.0),
                child: Column(
                  crossAxisAlignment: CrossAxisAlignment.start,
                  children: [
                    Row(
                      children: [
                        const Icon(Icons.mic_off, color: Colors.amber),
                        const SizedBox(width: 8),
                        const Text(
                          '無音データ収集モード',
                          style: TextStyle(
                            fontSize: 18,
                            fontWeight: FontWeight.bold,
                          ),
                        ),
                        const Spacer(),
                        if (silentWalkingData.isNotEmpty)
                          Text(
                            '${silentWalkingData.length}件記録中',
                            style: TextStyle(
                              fontWeight: FontWeight.bold,
                              color: Colors.amber.shade800,
                            ),
                          ),
                      ],
                    ),
                    const SizedBox(height: 12),
                    const Text(
                      '音声フィードバックなしで自然な歩行データを収集します。歩きながら自然な歩行パターンを記録します。',
                      style: TextStyle(fontSize: 14),
                    ),
                    const SizedBox(height: 8),
                    Text(
                      '経過時間: ${silentWalkingStartTime != null ? (DateTime.now().difference(silentWalkingStartTime!).inSeconds / 60).toStringAsFixed(1) : "0.0"} 分',
                      style: const TextStyle(
                        fontSize: 16,
                        fontWeight: FontWeight.bold,
                      ),
                    ),
                    const SizedBox(height: 16),
                    Row(
                      mainAxisAlignment: MainAxisAlignment.center,
                      children: [
                        ElevatedButton.icon(
                          icon: const Icon(Icons.save),
                          label: const Text('データを保存してアップロード'),
                          style: ElevatedButton.styleFrom(
                            backgroundColor: Colors.green,
                            foregroundColor: Colors.white,
                            padding: const EdgeInsets.symmetric(
                                horizontal: 16, vertical: 12),
                          ),
                          onPressed: silentWalkingData.isEmpty
                              ? null
                              : _stopSilentDataCollection,
                        ),
                      ],
                    ),
                  ],
                ),
              ),
            ),
            const SizedBox(height: 16),

            // 歩行ピッチ情報カード
            Card(
              elevation: 4,
              child: Padding(
                padding: const EdgeInsets.all(16.0),
                child: Column(
                  crossAxisAlignment: CrossAxisAlignment.start,
                  children: [
                    const Row(
                      children: [
                        Icon(Icons.directions_walk, color: Colors.blue),
                        SizedBox(width: 8),
                        Text(
                          '歩行ピッチ情報',
                          style: TextStyle(
                            fontSize: 18,
                            fontWeight: FontWeight.bold,
                          ),
                        ),
                      ],
                    ),
                    const SizedBox(height: 16),
                    Row(
                      mainAxisAlignment: MainAxisAlignment.spaceBetween,
                      children: [
                        Column(
                          crossAxisAlignment: CrossAxisAlignment.start,
                          children: [
                            const Text(
                              '現在のピッチ:',
                              style: TextStyle(fontWeight: FontWeight.bold),
                            ),
                            Text(
                              '${_displaySpm > 0 ? _displaySpm.toStringAsFixed(1) : "--"} SPM',
                              style: const TextStyle(
                                fontSize: 24,
                                fontWeight: FontWeight.bold,
                                color: Colors.blue,
                              ),
                            ),
                          ],
                        ),
                        Column(
                          crossAxisAlignment: CrossAxisAlignment.end,
                          children: [
                            const Text(
                              '総歩数:',
                              style: TextStyle(fontWeight: FontWeight.bold),
                            ),
                            Text(
                              '$_displayStepCount 歩',
                              style: const TextStyle(
                                fontSize: 24,
                                fontWeight: FontWeight.bold,
                                color: Colors.green,
                              ),
                            ),
                          ],
                        ),
                      ],
                    ),
                  ],
                ),
              ),
            ),
            const SizedBox(height: 16),

            // SPM推移グラフ
            if (bpmSpots.length > 1)
              Card(
                elevation: 4,
                child: Padding(
                  padding: const EdgeInsets.all(16.0),
                  child: Column(
                    crossAxisAlignment: CrossAxisAlignment.start,
                    children: [
                      const Row(
                        children: [
                          Icon(Icons.timeline, color: Colors.purple),
                          SizedBox(width: 8),
                          Text(
                            'SPM推移グラフ',
                            style: TextStyle(
                              fontSize: 18,
                              fontWeight: FontWeight.bold,
                            ),
                          ),
                        ],
                      ),
                      const SizedBox(height: 16),
                      SizedBox(
                        height: 200,
                        child: LineChart(
                          LineChartData(
                            gridData: FlGridData(show: true),
                            titlesData: FlTitlesData(
                              leftTitles: AxisTitles(
                                sideTitles: SideTitles(
                                  showTitles: true,
                                  reservedSize: 40,
                                  getTitlesWidget: (value, meta) =>
                                      Text(value.toInt().toString()),
                                ),
                              ),
                              bottomTitles: AxisTitles(
                                sideTitles: SideTitles(
                                  showTitles: true,
                                  reservedSize: 30,
                                  interval: 5000, // 5秒ごと
                                  getTitlesWidget: (value, meta) {
                                    final dt =
                                        DateTime.fromMillisecondsSinceEpoch(
                                            value.toInt());
                                    return Text(
                                        DateFormat('HH:mm:ss').format(dt));
                                  },
                                ),
                              ),
                              topTitles: AxisTitles(
                                  sideTitles: SideTitles(showTitles: false)),
                              rightTitles: AxisTitles(
                                  sideTitles: SideTitles(showTitles: false)),
                            ),
                            borderData: FlBorderData(show: true),
                            minX: bpmSpots.first.x,
                            maxX: bpmSpots.last.x,
                            minY: minY,
                            maxY: maxY,
                            lineBarsData: [
                              // 検出SPM
                              LineChartBarData(
                                spots: bpmSpots,
                                isCurved: true,
                                color: Colors.purple,
                                barWidth: 3,
                                dotData: FlDotData(show: false),
                              ),
                            ],
                          ),
                        ),
                      ),
                    ],
                  ),
                ),
              ),
          ],
        ),
      ),
    );
  }

  // 被験者ID入力ダイアログを表示
  void _showSubjectIdDialog({Function? afterIdSet}) {
    String tempSubjectId = subjectId;
    // TextEditingControllerを使用
    final TextEditingController controller =
        TextEditingController(text: subjectId);

    showDialog(
      context: context,
      barrierDismissible: false, // ダイアログ外をタップしても閉じない
      builder: (context) {
        return AlertDialog(
          title: const Text('被験者IDを入力'),
          content: Column(
            mainAxisSize: MainAxisSize.min,
            children: [
              const Text('実験データを識別するための被験者IDを入力してください。\n例: S001, P01, Taro など'),
              const SizedBox(height: 16),
              TextField(
                decoration: const InputDecoration(
                  labelText: '被験者ID',
                  hintText: '例: S001',
                  border: OutlineInputBorder(),
                ),
                onChanged: (value) {
                  tempSubjectId = value;
                },
                controller: controller, // initialValueの代わりにcontrollerを使用
                autofocus: true,
              ),
            ],
          ),
          actions: [
            TextButton(
              onPressed: () {
                Navigator.of(context).pop();
              },
              child: const Text('キャンセル'),
            ),
            ElevatedButton(
              onPressed: () {
                if (tempSubjectId.trim().isNotEmpty) {
                  setState(() {
                    subjectId = tempSubjectId.trim();
                  });
                  Navigator.of(context).pop();

                  // コールバックがある場合は実行
                  if (afterIdSet != null) {
                    afterIdSet();
                  }

                  // 確認メッセージを表示
                  ScaffoldMessenger.of(context).showSnackBar(
                    SnackBar(
                      content: Text('被験者ID「$subjectId」を設定しました'),
                      duration: const Duration(seconds: 2),
                    ),
                  );
                } else {
                  // 空の場合はエラーメッセージを表示
                  ScaffoldMessenger.of(context).showSnackBar(
                    const SnackBar(
                      content: Text('被験者IDを入力してください'),
                      backgroundColor: Colors.red,
                      duration: Duration(seconds: 2),
                    ),
                  );
                }
              },
              child: const Text('設定'),
            ),
          ],
        );
      },
    );
  }

  // 無音データ収集モードの切り替え
  void _toggleExperimentMode() {
    setState(() {
      isExperimentMode = !isExperimentMode;
      isRealExperimentMode = false;
      if (!isExperimentMode) {
        _stopSilentDataCollection();
      } else {
        _initializeSilentDataCollection();
      }
    });
  }

  // 本実験モードの切り替え
  void _toggleRealExperimentMode() {
    setState(() {
      isRealExperimentMode = !isRealExperimentMode;
      isExperimentMode = false;
      if (isRealExperimentMode) {
        _initializeRealExperiment();
      } else {
        _stopRealExperiment();
      }
    });
  }

  // メトロノームの初期化処理
  Future<void> _initializeMetronomes() async {
    // メトロノームインスタンスは既にinitStateで作成済み

    // プラットフォームを確認
    String platform = Platform.isIOS
        ? 'iOS'
        : Platform.isAndroid
            ? 'Android'
            : '不明';
    print('現在のプラットフォーム: $platform');

    // iOS/Androidともにネイティブメトロノームを使用
    print('メトロノームモード初期設定: ${_useNativeMetronome ? "ネイティブ" : "Dart"}');

    // Dartメトロノームの初期化（必ず成功するはず）
    try {
      await _metronome.initialize();
      print('Dartメトロノーム初期化完了');
    } catch (e) {
      print('Dartメトロノーム初期化エラー: $e');
      // エラーが発生しても続行する（クリティカルではない）
    }

    // ネイティブメトロノームの初期化（失敗する可能性あり）
    bool nativeSuccess = false;
    try {
      print('ネイティブメトロノーム初期化開始...');
      await _nativeMetronome.initialize();
      print('ネイティブメトロノーム初期化完了 ✓');
      nativeSuccess = true;
    } catch (e) {
      // ネイティブメトロノームの初期化に失敗した場合
      print('ネイティブメトロノーム初期化エラー: $e');
      print('Dartメトロノームモードに自動切り替えします');
      if (mounted) {
        setState(() {
          _useNativeMetronome = false;
        });
      }
      // エラー通知
      WidgetsBinding.instance.addPostFrameCallback((_) {
        if (mounted) {
          ScaffoldMessenger.of(context).showSnackBar(
            const SnackBar(
              content: Text('ネイティブメトロノームを使用できません。Dartモードで動作します。'),
              backgroundColor: Colors.orange,
              duration: Duration(seconds: 3),
            ),
          );
        }
      });
    }

    // バイブレーション設定を反映
    _metronome.setVibration(useVibration);
    if (nativeSuccess) {
      try {
        await _nativeMetronome.setVibration(useVibration);
      } catch (e) {
        print('ネイティブバイブレーション設定エラー: $e');
      }
    }

    // テンポ設定
    if (selectedTempo != null) {
      _metronome.changeTempo(selectedTempo!.bpm);
      if (nativeSuccess) {
        try {
          await _nativeMetronome.changeTempo(selectedTempo!.bpm);
        } catch (e) {
          print('ネイティブテンポ設定エラー: $e');
        }
      }
    } else {
      // デフォルトテンポを設定
      selectedTempo = metronomeTempoPresets[0]; // 80 BPM
      _metronome.changeTempo(selectedTempo!.bpm);
      if (nativeSuccess) {
        try {
          await _nativeMetronome.changeTempo(selectedTempo!.bpm);
        } catch (e) {
          print('ネイティブデフォルトテンポ設定エラー: $e');
        }
      }
    }
  }
}
<|MERGE_RESOLUTION|>--- conflicted
+++ resolved
@@ -258,11 +258,13 @@
 
   // 接続先デバイス
   BluetoothDevice? targetDevice;
-  
+
   // 心拍センサー関連
   BluetoothDevice? heartRateDevice;
-  final Guid heartRateServiceUuid = Guid("0000180d-0000-1000-8000-00805f9b34fb");
-  final Guid heartRateMeasurementCharUuid = Guid("00002a37-0000-1000-8000-00805f9b34fb");
+  final Guid heartRateServiceUuid =
+      Guid("0000180d-0000-1000-8000-00805f9b34fb");
+  final Guid heartRateMeasurementCharUuid =
+      Guid("00002a37-0000-1000-8000-00805f9b34fb");
   int currentHeartRate = 0;
   bool isHeartRateConnected = false;
   DateTime? _lastHeartRateUpdate;
@@ -332,7 +334,7 @@
 
     // 歩行解析サービスの初期化
     gaitAnalysisService = GaitAnalysisService();
-    
+
     // メトロノームサービスの初期化
     _metronome = Metronome();
     _nativeMetronome = NativeMetronome();
@@ -345,7 +347,7 @@
 
     // 歩行解析サービスを即座に初期化
     gaitAnalysisService = GaitAnalysisService();
-    
+
     // メトロノームを即座に初期化
     _metronome = Metronome();
     _nativeMetronome = NativeMetronome();
@@ -357,7 +359,7 @@
     WidgetsBinding.instance.addPostFrameCallback((_) {
       _showDeviceSelectionDialog();
     });
-    
+
     // 心拍数表示更新タイマー（1秒ごと）
     _heartRateDisplayTimer = Timer.periodic(const Duration(seconds: 1), (_) {
       if (_recentHeartRates.isNotEmpty && mounted) {
@@ -464,7 +466,6 @@
 
   // コンポーネントを初期化する
   Future<void> _initializeComponents() async {
-<<<<<<< HEAD
     // 既に初期化済みの場合はスキップ
     if (_componentsInitialized) {
       print('コンポーネントは既に初期化済みです');
@@ -472,20 +473,14 @@
     }
 
     try {
-      // 歩行解析サービスは既にinitStateで初期化済みなのでスキップ
-      
-      // メトロノームの詳細初期化（インスタンスは作成済み）
-=======
-    try {
       // メトロノームサービスの初期化（改善版）
->>>>>>> f550d966
       await _initializeMetronomes();
 
       // データ入力元の初期化
       if (targetDevice != null) {
         await _setupSerialCommunication();
       }
-      
+
       // 心拍センサーの初期化
       if (heartRateDevice != null) {
         await _setupHeartRateMonitoring();
@@ -956,11 +951,11 @@
       print('Azureアップロードエラー: $e');
       if (mounted) {
         ScaffoldMessenger.of(context).showSnackBar(
-        SnackBar(
-          content: Text('Azureへのアップロードに失敗しました: $e'),
-          duration: const Duration(seconds: 3),
-        ),
-      );
+          SnackBar(
+            content: Text('Azureへのアップロードに失敗しました: $e'),
+            duration: const Duration(seconds: 3),
+          ),
+        );
       }
     }
 
@@ -1203,7 +1198,7 @@
     if (experimentTimer != null) {
       experimentTimer!.cancel();
     }
-    
+
     // 心拍数表示タイマーの解放
     _heartRateDisplayTimer?.cancel();
 
@@ -1228,7 +1223,7 @@
         },
       );
     }
-    
+
     // スマートフォンの場合は従来のUI
     return Scaffold(
       appBar: AppBar(
@@ -1307,8 +1302,8 @@
           // Bluetooth接続ステータス - 常に表示
           Container(
             padding: const EdgeInsets.symmetric(horizontal: 16, vertical: 8),
-            color: (isConnected && isHeartRateConnected) 
-                ? Colors.green.shade100 
+            color: (isConnected && isHeartRateConnected)
+                ? Colors.green.shade100
                 : (isConnected || isHeartRateConnected)
                     ? Colors.orange.shade100
                     : Colors.red.shade100,
@@ -1319,9 +1314,8 @@
                   isConnected
                       ? Icons.bluetooth_connected
                       : Icons.bluetooth_disabled,
-                  color: isConnected
-                      ? Colors.green.shade800
-                      : Colors.red.shade800,
+                  color:
+                      isConnected ? Colors.green.shade800 : Colors.red.shade800,
                   size: 20,
                 ),
                 const SizedBox(width: 4),
@@ -1338,9 +1332,7 @@
                 const SizedBox(width: 16),
                 // 心拍センサー接続状態
                 Icon(
-                  isHeartRateConnected
-                      ? Icons.favorite
-                      : Icons.favorite_border,
+                  isHeartRateConnected ? Icons.favorite : Icons.favorite_border,
                   color: isHeartRateConnected
                       ? Colors.green.shade800
                       : Colors.red.shade800,
@@ -1368,8 +1360,8 @@
                         : Colors.blue.shade200,
                     foregroundColor: Colors.black87,
                   ),
-                    child: Text(isConnected ? '再接続' : 'スキャン'),
-                  ),
+                  child: Text(isConnected ? '再接続' : 'スキャン'),
+                ),
               ],
             ),
           ),
@@ -1452,9 +1444,9 @@
         ],
       ),
     );
-  }  // This closes the build() method
-
-  // 本実験を初期化する  
+  } // This closes the build() method
+
+  // 本実験を初期化する
   void _initializeRealExperiment() {
     // フェーズを初期状態にリセット
     currentPhase = ExperimentPhase.freeWalking;
@@ -3254,11 +3246,14 @@
                         style: TextStyle(fontWeight: FontWeight.bold)),
                     Text(
                       () {
-                        final intervals = gaitAnalysisService?.getLatestStepIntervals() ?? [];
+                        final intervals =
+                            gaitAnalysisService?.getLatestStepIntervals() ?? [];
                         if (intervals.isEmpty) {
                           return '--';
                         }
-                        return intervals.map((iv) => iv.toStringAsFixed(0)).join(', ');
+                        return intervals
+                            .map((iv) => iv.toStringAsFixed(0))
+                            .join(', ');
                       }(),
                       style: const TextStyle(fontSize: 14),
                     ),
@@ -3267,7 +3262,7 @@
               ),
             ),
             const SizedBox(height: 16),
-            
+
             // --- ★心拍数カード ---
             if (isHeartRateConnected)
               Card(
@@ -4194,34 +4189,35 @@
       print('サービス探索/Notify設定エラー: $e');
     }
   }
-  
+
   // 心拍センサーのモニタリングをセットアップ
   Future<void> _setupHeartRateMonitoring() async {
     if (heartRateDevice == null || _isDisposing) return;
-    
+
     print('=== 心拍センサーセットアップ開始 ===');
     print('デバイス名: ${heartRateDevice!.platformName}');
     print('デバイスID: ${heartRateDevice!.remoteId}');
-    
+
     try {
-      List<BluetoothService> services = await heartRateDevice!.discoverServices();
+      List<BluetoothService> services =
+          await heartRateDevice!.discoverServices();
       print('発見されたサービス数: ${services.length}');
-      
+
       // すべてのサービスとキャラクタリスティックをログ出力
       for (int i = 0; i < services.length; i++) {
         final service = services[i];
         print('\nサービス $i: ${service.uuid}');
         print('  キャラクタリスティック数: ${service.characteristics.length}');
-        
+
         for (int j = 0; j < service.characteristics.length; j++) {
           final char = service.characteristics[j];
           print('    キャラ $j: ${char.uuid}');
           print('      プロパティ: 読み取り=${char.properties.read}, '
-                '書き込み=${char.properties.write}, '
-                '通知=${char.properties.notify}');
+              '書き込み=${char.properties.write}, '
+              '通知=${char.properties.notify}');
         }
       }
-      
+
       // 標準の心拍サービスを探す
       bool foundHeartRateService = false;
       for (BluetoothService service in services) {
@@ -4229,25 +4225,26 @@
           print('\n標準心拍サービスを発見！');
           foundHeartRateService = true;
           foundHeartRateService = true;
-          
+
           for (BluetoothCharacteristic c in service.characteristics) {
             print('  キャラクタリスティック: ${c.uuid}');
-            
+
             if (c.uuid == heartRateMeasurementCharUuid) {
               print('  心拍測定キャラクタリスティックを発見！');
-              
+
               // 通知を有効化
               await c.setNotifyValue(true);
               print('  通知を有効化しました');
-              
-              StreamSubscription characteristicSubscription = c.lastValueStream.listen((value) {
+
+              StreamSubscription characteristicSubscription =
+                  c.lastValueStream.listen((value) {
                 if (value.isEmpty || _isDisposing) return;
                 // print('心拍データ受信: ${value.length}バイト');  // デバッグ用
                 _processHeartRateData(value);
               }, onError: (error) {
                 print('心拍データ受信エラー: $error');
               });
-              
+
               _streamSubscriptions.add(characteristicSubscription);
               print('心拍センサーのNotify設定完了');
               // returnを削除して、他のサービスも設定を続ける
@@ -4256,44 +4253,49 @@
           }
         }
       }
-      
+
       if (!foundHeartRateService) {
         print('\n標準心拍サービスが見つかりません');
-        
+
         // Huaweiデバイスの場合、カスタムサービスを探す
         if (heartRateDevice!.platformName.toLowerCase().contains('huawei')) {
           print('Huaweiデバイスが接続されました（カスタムプロトコル）');
           print('カスタムサービスの検索を試みます...');
-          
+
           // 心拍に関連しそうなキャラクタリスティックを探す
           for (BluetoothService service in services) {
             for (BluetoothCharacteristic c in service.characteristics) {
               // 通知可能なキャラクタリスティックをすべて試す
               if (c.properties.notify) {
                 print('\n通知可能なキャラを発見: ${c.uuid} (サービス: ${service.uuid})');
-                
+
                 try {
                   await c.setNotifyValue(true);
-                  
+
                   StreamSubscription sub = c.lastValueStream.listen((value) {
                     if (value.isEmpty || _isDisposing) return;
                     // print('データ受信 from ${c.uuid}: ${value.map((e) => e.toRadixString(16).padLeft(2, '0')).join(' ')}');  // デバッグ用
-                    
+
                     // Huaweiカスタムプロトコルをチェック（ヘッダー: 5a 00）
-                    if (value.length >= 10 && value[0] == 0x5a && value[1] == 0x00) {
+                    if (value.length >= 10 &&
+                        value[0] == 0x5a &&
+                        value[1] == 0x00) {
                       int command = value.length >= 5 ? value[4] : 0;
-                      if (command == 0x09) {  // 心拍データコマンド
+                      if (command == 0x09) {
+                        // 心拍データコマンド
                         // print('  -> Huawei心拍データ検出！');  // デバッグ用
                         _processHeartRateData(value);
                       }
                     }
                     // その他の心拍データの可能性があるパターンをチェック
-                    else if (value.length >= 2 && value[1] >= 30 && value[1] <= 220) {
+                    else if (value.length >= 2 &&
+                        value[1] >= 30 &&
+                        value[1] <= 220) {
                       // print('  -> 心拍データの可能性あり！');  // デバッグ用
                       _processHeartRateData(value);
                     }
                   });
-                  
+
                   _streamSubscriptions.add(sub);
                   print('  通知を有効化しました');
                 } catch (e) {
@@ -4307,40 +4309,40 @@
     } catch (e) {
       print('心拍センサーセットアップエラー: $e');
     }
-    
+
     print('=== 心拍センサーセットアップ終了 ===');
   }
-  
+
   // 心拍データを処理する
   void _processHeartRateData(List<int> value) {
     if (value.isEmpty) {
       print('心拍データ処理: 空のデータ');
       return;
     }
-    
+
     // デバッグ出力（必要に応じてコメントアウト）
     // print('\n=== 心拍データ処理 ===');
     // print('受信データ: ${value.map((e) => e.toRadixString(16).padLeft(2, '0')).join(' ')} (${value.length}バイト)');
     // print('受信データ(10進数): ${value.join(', ')}');
-    
+
     // Huaweiカスタムプロトコルのチェック
     if (value.length >= 4 && value[0] == 0x5a && value[1] == 0x00) {
       // print('Huaweiカスタムプロトコル検出');  // デバッグ用
-      
+
       // パケット長を取得（リトルエンディアン）
       int payloadLength = value[2] | (value[3] << 8);
       // print('ペイロード長: $payloadLength バイト');  // デバッグ用
-      
+
       if (value.length >= 6) {
         int command = value[4];
         int subCommand = value[5];
         // print('コマンド: 0x${command.toRadixString(16)}, サブコマンド: 0x${subCommand.toRadixString(16)}');  // デバッグ用
-        
+
         // 心拍数パケット（コマンド 0x09）
         if (command == 0x09 && value.length >= 10) {
-          int heartRate = value[9];  // 9番目のバイトが心拍数
+          int heartRate = value[9]; // 9番目のバイトが心拍数
           // print('Huaweiプロトコル心拍数: $heartRate BPM');  // デバッグ用
-          
+
           // 妥当な心拍数の範囲をチェック（30-220 BPM）
           if (heartRate >= 30 && heartRate <= 220) {
             // 最近の心拍数リストに追加（平滑化用）
@@ -4348,7 +4350,7 @@
             if (_recentHeartRates.length > 5) {
               _recentHeartRates.removeAt(0);
             }
-            
+
             // UIを更新
             if (mounted) {
               setState(() {
@@ -4356,16 +4358,17 @@
                 _lastHeartRateUpdate = DateTime.now();
               });
             }
-            
+
             // デバッグ出力
             print('=== 心拍データ更新 (Huawei) ===');
             print('心拍数: $heartRate BPM');
             print('履歴: ${_recentHeartRates.join(', ')} BPM');
-            print('平均: ${(_recentHeartRates.reduce((a, b) => a + b) / _recentHeartRates.length).toStringAsFixed(1)} BPM');
+            print(
+                '平均: ${(_recentHeartRates.reduce((a, b) => a + b) / _recentHeartRates.length).toStringAsFixed(1)} BPM');
             print('更新時刻: ${DateTime.now().toIso8601String()}');
             print('=============================');
           } else {
-            print('警告: 異常な心拍数を検出: $heartRate BPM -> データを無視します');  // この警告は残す
+            print('警告: 異常な心拍数を検出: $heartRate BPM -> データを無視します'); // この警告は残す
           }
         } else {
           // print('その他のデータパケット（コマンド: 0x${command.toRadixString(16)}）');  // デバッグ用
@@ -4374,17 +4377,17 @@
     } else if (value.length >= 2) {
       // 標準BLE心拍測定フォーマットを試行
       // print('標準BLE心拍測定フォーマットとして処理を試行');  // デバッグ用
-      
+
       int flags = value[0];
       int heartRate = value[1];
-      
+
       // デバッグ出力（必要に応じてコメントアウト）
       // print('フラグバイト: 0x${flags.toRadixString(16).padLeft(2, '0')} (${flags.toRadixString(2).padLeft(8, '0')}b)');
       // print('  - 心拍数フォーマット: ${(flags & 0x01) == 1 ? "16ビット" : "8ビット"}');
       // print('  - センサー接触状態: ${(flags & 0x06) >> 1}');
       // print('  - エネルギー消費フィールド: ${(flags & 0x08) != 0 ? "あり" : "なし"}');
       // print('  - RR間隔: ${(flags & 0x10) != 0 ? "あり" : "なし"}');
-      
+
       // 16ビット値の場合
       if ((flags & 0x01) == 1) {
         if (value.length >= 3) {
@@ -4397,21 +4400,21 @@
       } else {
         // print('8ビット心拍数: $heartRate BPM');  // デバッグ用
       }
-      
+
       // 妥当な心拍数の範囲をチェック（30-220 BPM）
       if (heartRate >= 30 && heartRate <= 220) {
         // 重複データを避ける
         final now = DateTime.now();
-        if (_lastHeartRateReceived == null || 
+        if (_lastHeartRateReceived == null ||
             now.difference(_lastHeartRateReceived!).inMilliseconds > 500) {
-          
           // 最近の心拍数リストに追加
           _recentHeartRates.add(heartRate);
-          if (_recentHeartRates.length > 3) {  // バッファサイズを3に減らす
+          if (_recentHeartRates.length > 3) {
+            // バッファサイズを3に減らす
             _recentHeartRates.removeAt(0);
           }
           _lastHeartRateReceived = now;
-          
+
           // UIを更新
           if (mounted) {
             setState(() {
@@ -4419,12 +4422,13 @@
               _lastHeartRateUpdate = DateTime.now();
             });
           }
-          
+
           // デバッグ出力
           print('=== 心拍データ更新 (標準BLE) ===');
           print('心拍数: $heartRate BPM');
           print('履歴: ${_recentHeartRates.join(', ')} BPM');
-          print('平均: ${(_recentHeartRates.reduce((a, b) => a + b) / _recentHeartRates.length).toStringAsFixed(1)} BPM');
+          print(
+              '平均: ${(_recentHeartRates.reduce((a, b) => a + b) / _recentHeartRates.length).toStringAsFixed(1)} BPM');
           print('更新時刻: ${DateTime.now().toIso8601String()}');
           print('================================');
         }
@@ -4434,7 +4438,7 @@
     } else {
       // print('データ長が不足: ${value.length}バイト');  // デバッグ用
     }
-    
+
     // print('===================');  // デバッグ用
   }
 
@@ -5194,4 +5198,4 @@
       }
     }
   }
-}
+}